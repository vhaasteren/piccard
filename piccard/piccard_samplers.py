from __future__ import division

import numpy as np
import math
import scipy.linalg as sl, scipy.special as ss
import h5py as h5
import matplotlib.pyplot as plt
import os as os
import glob
import sys
import json
import tempfile

from .piccard import *
from . import pytwalk                  # Internal module
from . import pydnest                  # Internal module
from . import rjmcmchammer as rjemcee  # Internal module
from . import PTMCMC_generic as ptmcmc
from .triplot import *

try:
    import statsmodels.api as smapi
    sm = smapi
except ImportError:
    sm = None

try:    # Fall back to internal emcee implementation
    import emcee as emceehammer
    emcee = emceehammer
except ImportError:
    import mcmchammer as mcmchammer
    emcee = mcmchammer

try:    # If MultiNest is not installed, do not use it
    import pymultinest

    pymultinest = pymultinest
except ImportError:
    pymultinest = None






"""
Given a collection of samples, return the 2-sigma confidence intervals
samples: an array of samples
sigmalevel: either 1, 2, or 3. Which sigma limit must be given
onesided: Give one-sided limits (useful for setting upper or lower limits)

"""
def confinterval(samples, sigmalevel=2, onesided=False, weights=None):
  # The probabilities for different sigmas
  sigma = [0.68268949, 0.95449974, 0.99730024]

  bins = 200
  xmin = min(samples)
  xmax = max(samples)

  # If we don't have any weighting (MCMC chain), use the statsmodels package
  if weights is None and sm != None:
    # Create the ecdf function
    ecdf = sm.distributions.ECDF(samples)

    # Create the binning
    x = np.linspace(xmin, xmax, bins)
    y = ecdf(x)
  else:
    # MultiNest chain with weights or no statsmodel.api package
    # hist, xedges = np.histogram(samples[:], bins=bins, range=(xmin,xmax), weights=weights, density=True)
    hist, xedges = np.histogram(samples[:], bins=bins, range=(xmin,xmax), weights=weights)
    x = np.delete(xedges, -1) + 0.5*(xedges[1] - xedges[0])     # This was originally 1.5*, but turns out this is a bug plotting of 'stepstyle' in matplotlib
    y = np.cumsum(hist) / np.sum(hist)

  # Find the intervals
  x2min = y[0]
  if(onesided):
    bound = 1 - sigma[sigmalevel-1]
  else:
    bound = 0.5*(1-sigma[sigmalevel-1])

  for i in range(len(y)):
    if y[i] >= bound:
      x2min = x[i]
      break

  if(onesided):
    bound = sigma[sigmalevel-1]
  else:
    bound = 1 - 0.5 * (1 - sigma[sigmalevel-1])

  for i in reversed(range(len(y))):
    if y[i] <= bound:
      x2max = x[i]
      break

  return x2min, x2max





"""
Given a 2D matrix of (marginalised) likelihood levels, this function returns
the 1, 2, 3- sigma levels. The 2D matrix is usually either a 2D histogram or a
likelihood scan

"""
def getsigmalevels(hist2d):
  # We will draw contours with these levels
  sigma1 = 0.68268949
  level1 = 0
  sigma2 = 0.95449974
  level2 = 0
  sigma3 = 0.99730024
  level3 = 0

  #
  lik = hist2d.reshape(hist2d.size)
  sortlik = np.sort(lik)

  # Figure out the 1sigma level
  dTotal = np.sum(sortlik)
  nIndex = sortlik.size
  dSum = 0
  while (dSum < dTotal * sigma1):
    nIndex -= 1
    dSum += sortlik[nIndex]
  level1 = sortlik[nIndex]

  # 2 sigma level
  nIndex = sortlik.size
  dSum = 0
  while (dSum < dTotal * sigma2):
    nIndex -= 1
    dSum += sortlik[nIndex]
  level2 = sortlik[nIndex]

  # 3 sigma level
  nIndex = sortlik.size
  dSum = 0
  while (dSum < dTotal * sigma3):
    nIndex -= 1
    dSum += sortlik[nIndex]
  level3 = sortlik[nIndex]

  return level1, level2, level3




"""
Given a collection of (x,y) values, possibly with a weight function, a 2D plot
is made (not shown yet, call plt.show().
Extra options:
  w= weight
  xmin, xmax, ymin, ymax, title

"""
def make2dplot(x, y, w=None, **kwargs):
  title = r'Red noise credible regions'

  # Create a 2d contour for red noise
  xmin = x.min()
  xmax = x.max()
  ymin = y.min()
  ymax = y.max()

  for key in kwargs:
    if key.lower() == 'title':
      title = kwargs[key]
    if key.lower() == 'xmin':
      xmin = kwargs[key]
    if key.lower() == 'xmax':
      xmax = kwargs[key]
    if key.lower() == 'ymin':
      ymin = kwargs[key]
    if key.lower() == 'ymax':
      ymax = kwargs[key]


  hist2d,xedges,yedges = np.histogram2d(x, y, weights=w,\
      bins=40,range=[[xmin,xmax],[ymin,ymax]])
  extent = [xedges[0], xedges[-1], yedges[0], yedges[-1] ]

  xedges = np.delete(xedges, -1) + 0.5*(xedges[1] - xedges[0])
  yedges = np.delete(yedges, -1) + 0.5*(yedges[1] - yedges[0])

  level1, level2, level3 = getsigmalevels(hist2d)

  # Set the attributes for the plot
  contourlevels = (level1, level2, level3)
  #contourcolors = ('darkblue', 'darkblue', 'darkblue')
  contourcolors = ('black', 'black', 'black')
  contourlinestyles = ('-', '--', ':')
  contourlinewidths = (3.0, 3.0, 3.0)
  contourlabels = [r'1 $\sigma$', r'2 $\sigma$',r'3 $\sigma$']

  plt.figure()

  line1 = plt.Line2D(range(10), range(10), linewidth=contourlinewidths[0], \
      linestyle=contourlinestyles[0], color=contourcolors[0])
  line2 = plt.Line2D(range(10), range(10), linewidth=contourlinewidths[1], \
      linestyle=contourlinestyles[1], color=contourcolors[1])
  line3 = plt.Line2D(range(10), range(10), linewidth=contourlinewidths[2], \
      linestyle=contourlinestyles[2], color=contourcolors[2])

  contall = (line1, line2, line3)
  contlabels = (contourlabels[0], contourlabels[1], contourlabels[2])

  c1 = plt.contour(xedges,yedges,hist2d.T,contourlevels, \
      colors=contourcolors, linestyles=contourlinestyles, \
      linewidths=contourlinewidths, \
      zorder=2)

  plt.legend(contall, contlabels, loc='upper right',\
      fancybox=True, shadow=True, scatterpoints=1)
  plt.grid(True)

  plt.title(title)
  plt.xlabel(r'Amplitude [$10^{-15}$]')
  plt.ylabel(r'Spectral index $\gamma$ []')
  plt.legend()



"""
Given an mcmc chain file, plot the credible region for the GWB

"""
def makechainplot2d(chain, par1=72, par2=73, xmin=None, xmax=None, ymin=None, ymax=None, title=r"GWB credible regions"):
  if xmin is None:
    #xmin = 0
    xmin = min(chain[:,par1])
  if xmax is None:
    #xmax = 70
    xmax = max(chain[:,par1])
  if ymin is None:
    #ymin = 1
    ymin = min(chain[:,par2])
  if ymax is None:
    #ymax = 7
    ymax = max(chain[:,par2])

  # Process the parameters

  make2dplot(chain[:,par1], chain[:,par2], title=title, \
	  xmin=xmin, xmax=xmax, ymin=ymin, ymax=ymax)

"""
Given an mcmc chain file, plot the credible region for the GWB

"""
def makechainplot1d(chain, par=72, xmin=None, xmax=None, title=r"GWB marginalised posterior"):
  if xmin is None:
    xmin = 0
  if xmax is None:
    xmax = 70

  plt.figure()
  plt.hist(chain[:, par], 100, color="k", histtype="step", range=(xmin, xmax))
  plt.title(title)


"""
Perform a simple scan for two parameters. Fix all parameters to their "start"
values, vary two parameters within their domain

"""
def ScanParameters(likob, scanfilename, par1=0, par2=1):
  ndim = len(likob.pmin)

  p1 = np.linspace(likob.pmin[par1], likob.pmax[par1], 50)
  p2 = np.linspace(likob.pmin[par2], likob.pmax[par2], 50)

  lp1 = np.zeros(shape=(50,50))
  lp2 = np.zeros(shape=(50,50))
  llik = np.zeros(shape=(50,50))
  parameters = likob.pstart.copy()
  for i in range(50):
      for j in range(50):
          lp1[i,j] = p1[i]
          lp2[i,j] = p2[j]
          parameters[par1] = p1[i]
          parameters[par2] = p2[j]
          llik[i,j] = likob.logposterior(parameters)
	  percent = (i*50+j) * 100.0 / (50*50)
	  sys.stdout.write("\rScan: %d%%" %percent)
	  sys.stdout.flush()
  sys.stdout.write("\n")

  col1 = lp1.reshape(50*50)
  col2 = lp2.reshape(50*50)
  col3 = llik.reshape(50*50)
  #col3 = np.exp(lcol3 - np.max(lcol3))

  np.savetxt(scanfilename, np.array([col1, col2, col3]).T)

"""
Perform a simple scan for one parameters. Fix all parameters to their "true"
values, vary one parameters within its domain

"""
def ScanParameter(likob, scanfilename, par1=0):
  ndim = len(likob.pmin)

  p1 = np.linspace(likob.pmin[par1], likob.pmax[par1], 50)

  lp1 = np.zeros(shape=(50))
  llik = np.zeros(shape=(50))
  parameters = likob.pstart.copy()
  for i in range(50):
      lp1[i] = p1[i]
      parameters[par1] = p1[i]
      llik[i] = likob.logposterior(parameters)
      percent = (i) * 100.0 / (50)
      sys.stdout.write("\rScan: %d%%" %percent)
      sys.stdout.flush()
  sys.stdout.write("\n")

  col1 = lp1
  col3 = llik
  #col3 = np.exp(lcol3 - np.max(lcol3))

  np.savetxt(scanfilename, np.array([col1, col3]).T)



"""
Given a scan file, plot the important credible regions

Todo: use make2dplot

"""
def makescanplot(scanfilename):
  likscan = np.loadtxt(scanfilename)

  x = likscan[:,0].reshape(int(np.sqrt(likscan[:,0].size)), \
      int(np.sqrt(likscan[:,0].size)))
  y = likscan[:,1].reshape(int(np.sqrt(likscan[:,1].size)), \
      int(np.sqrt(likscan[:,1].size)))
  ll = likscan[:,2].reshape(int(np.sqrt(likscan[:,2].size)), \
      int(np.sqrt(likscan[:,2].size)))

  lik = np.exp(ll - np.max(ll))

  level1, level2, level3 = getsigmalevels(lik)

  xedges = np.linspace(np.min(x), np.max(x), np.sqrt(x.size))
  yedges = np.linspace(np.min(y), np.max(y), np.sqrt(y.size))

  # Set the attributes for the plot
  contourlevels = (level1, level2, level3)
  #contourcolors = ('darkblue', 'darkblue', 'darkblue')
  contourcolors = ('black', 'black', 'black')
  contourlinestyles = ('-', '--', ':')
  contourlinewidths = (3.0, 3.0, 3.0)
  contourlabels = [r'1 $\sigma$', r'2 $\sigma$',r'3 $\sigma$']

  plt.figure()

  c1 = plt.contour(xedges,yedges,lik.T,contourlevels, \
      colors=contourcolors, linestyles=contourlinestyles, \
      linewidths=contourlinewidths, \
      zorder=2)

  line1 = plt.Line2D(range(10), range(10), linewidth=contourlinewidths[0], \
      linestyle=contourlinestyles[0], color=contourcolors[0])
  line2 = plt.Line2D(range(10), range(10), linewidth=contourlinewidths[1], \
      linestyle=contourlinestyles[1], color=contourcolors[1])
  line3 = plt.Line2D(range(10), range(10), linewidth=contourlinewidths[2], \
      linestyle=contourlinestyles[2], color=contourcolors[2])

  contall = (line1, line2, line3)
  contlabels = (contourlabels[0], contourlabels[1], contourlabels[2])
  plt.legend(contall, contlabels, loc='upper right',\
      fancybox=True, shadow=True, scatterpoints=1)

  plt.grid(True)

  plt.title("GWB noise credible regions")
  plt.xlabel(r'Amplitude [$10^{-15}$]')
  plt.ylabel(r'Spectral index $\gamma$ []')
  plt.legend()


"""
Given a MultiNest file, plot the important credible regions

"""
def makemnplots(mnchain, par1=72, par2=73, xmin=0, xmax=70, ymin=1, ymax=7, title='MultiNest credible regions'):
  nDimensions = mnchain.shape[1]

  # The list of 1D parameters we'd like to check:
  list1d = np.array([par1, par2])

  # Create 1d histograms
  for i in list1d:
    plt.figure()
    plt.hist(mnchain[:,i], 100, color="k", histtype="step")
    plt.title("Dimension {0:d}".format(i))

  make2dplot(mnchain[:,par1], mnchain[:,par2], title=title)



"""
Given a DNest file, plot the credible regions

"""
def makednestplots(par1=72, par2=73, xmin=0, xmax=70, ymin=1, ymax=7, title='DNest credible regions'):
  pydnest.dnestresults()

  samples = np.loadtxt('sample.txt')
  weights = np.loadtxt('weights.txt')

  maxlen = len(weights)

  list1d = np.array([par1, par2])

  # Create 1d histograms
  for i in list1d:
    plt.figure()
    plt.hist(samples[:maxlen,i], 100, weights=weights, color="k", histtype="step")
    plt.title("Dimension {0:d}".format(i))

  make2dplot(samples[:maxlen,par1], samples[:maxlen,par2], w=weights, title=title)




"""
Given an mcmc chain, plot the log-spectrum

"""
def makespectrumplot(chain, parstart=1, numfreqs=10, freqs=None, \
        Apl=None, gpl=None, Asm=None, asm=None, fcsm=0.1, plotlog=False, \
        lcolor='black', Tmax=None, Aref=None):
    if freqs is None:
        ufreqs = np.log10(np.arange(1, 1+numfreqs))
    else:
        ufreqs = np.log10(np.sort(np.array(list(set(freqs)))))

    #ufreqs = np.array(list(set(freqs)))
    yval = np.zeros(len(ufreqs))
    yerr = np.zeros(len(ufreqs))

    if len(ufreqs) != (numfreqs):
        print "WARNING: parameter range does not correspond to #frequencies"

    for ii in range(numfreqs):
        fmin, fmax = confinterval(chain[:, parstart+ii], sigmalevel=1)
        yval[ii] = (fmax + fmin) * 0.5
        yerr[ii] = (fmax - fmin) * 0.5

    fig = plt.figure()

    # For plotting reference spectra
    pfreqs = 10 ** ufreqs
    ypl = None
    ysm = None

    if plotlog:
        plt.errorbar(ufreqs, yval, yerr=yerr, fmt='.', c=lcolor)
        # outmatrix = np.array([ufreqs, yval, yerr]).T
        # np.savetxt('spectrumplot.txt', outmatrix)

        if Apl is not None and gpl is not None and Tmax is not None:
            Apl = 10**Apl
            ypl = (Apl**2 * pic_spy**3 / (12*np.pi*np.pi * (Tmax))) * ((pfreqs * pic_spy) ** (-gpl))
            plt.plot(np.log10(pfreqs), np.log10(ypl), 'g--', linewidth=2.0)

        if Asm is not None and asm is not None and Tmax is not None:
            Asm = 10**Asm
            fcsm = fcsm / pic_spy
            ysm = (Asm * pic_spy**3 / Tmax) * ((1 + (pfreqs/fcsm)**2)**(-0.5*asm))
            plt.plot(np.log10(pfreqs), np.log10(ysm), 'r--', linewidth=2.0)


        #plt.axis([np.min(ufreqs)-0.1, np.max(ufreqs)+0.1, np.min(yval-yerr)-1, np.max(yval+yerr)+1])
        plt.xlabel("Frequency [log(f/Hz)]")
        #if True:
        #    #freqs = likobhy.ptapsrs[0].Ffreqs
        #    Tmax = 156038571.88061461
        #    Apl = 10**-13.3 ; Asm = 10**-24
        #    apl = 4.33 ; asm = 4.33
        #    fc = (10**-1.0)/pic_spy

        #    pcsm = (Asm * pic_spy**3 / Tmax) * ((1 + (freqs/fc)**2)**(-0.5*asm))
        #    pcpl = (Apl**2 * pic_spy**3 / (12*np.pi*np.pi * Tmax)) * \
        #    (freqs*pic_spy) ** (-apl)
        #    plt.plot(np.log10(freqs), np.log10(pcsm), 'r--', linewidth=2.0)
        #    plt.plot(np.log10(freqs), np.log10(pcpl), 'g--', linewidth=2.0)

    else:
        plt.errorbar(10**ufreqs, yval, yerr=yerr, fmt='.', c='black')
        if Aref is not None:
            plt.plot(10**ufreqs, np.log10(yinj), 'k--')
        plt.axis([np.min(10**ufreqs)*0.9, np.max(10**ufreqs)*1.01, np.min(yval-yerr)-1, np.max(yval+yerr)+1])
        plt.xlabel("Frequency [Hz]")

    plt.title("Power spectrum")
    plt.ylabel("Power [log(r)]")
    plt.grid(True)




"""
Given an mcmc chain file, plot the upper limit of one variable as a function of
another

"""
def upperlimitplot2d(chain, par1=72, par2=73, ymin=None, ymax=None):
  if ymin is None:
    #ymin = 1
    ymin = min(chain[:,par2])
  if ymax is None:
    #ymax = 7
    ymax = max(chain[:,par2])

  bins = 40
  yedges = np.linspace(ymin, ymax, bins+1)
  deltay = yedges[1] - yedges[0]
  yvals = np.linspace(ymin+deltay, ymax-deltay, bins)
  sigma1 = yvals.copy()
  sigma2 = yvals.copy()
  sigma3 = yvals.copy()

  for i in range(bins):
    # Obtain the indices in the range of the bin
    indices = np.flatnonzero(np.logical_and(
      chain[:,par2] > yedges[i],
      chain[:,par2] < yedges[i+1]))

    # Obtain the 1-sided x-sigma upper limit
    a, b = confinterval(chain[:,par1][indices], sigmalevel=1, onesided=True)
    sigma1[i] = np.exp(b)
    a, b = confinterval(chain[:,par1][indices], sigmalevel=2, onesided=True)
    sigma2[i] = np.exp(b)
    a, b = confinterval(chain[:,par1][indices], sigmalevel=3, onesided=True)
    sigma3[i] = np.exp(b)

  plt.figure()

  plt.plot(yvals, sigma1, 'k-', yvals, sigma2, 'k--', yvals, sigma3, 'k:',
      linewidth=3.0)

#  outmatrix = np.array([yvals, sigma1, sigma2, sigma3]).T
#  np.savetxt('eptalimit-sotiris.txt', outmatrix)
#
  plt.legend((r'1 $\sigma$', r'2 $\sigma$',r'3 $\sigma$',), loc='upper right',\
      fancybox=True, shadow=True)
  plt.grid(True)

#
#"""
#Given 2 sample arrays, (and a weight array), plot the upper limit of one
#variable as a function of the other
#"""
#def upperlimitplot2dfromfile(chainfilename, par1=72, par2=73, ymin=None, ymax=None, exponentiate=True):
#


"""
Given a mcmc chain file, this function returns the maximum posterior value, and
the parameters

NOTE: Deprecated
"""
def getmlfromchain(chainfilename):
  emceechain = np.loadtxt(chainfilename)

  mlind = np.argmax(emceechain[:,1])
  mlpost = emceechain[mlind, 1]
  mlparameters = emceechain[mlind, 2:]

  return (mlpost, mlparameters)


"""
Given a mcmc chain file, plot the log-likelihood values. If it is an emcee
chain, plot the different walkers independently

Maximum number of figures is an optional parameter (for emcee can be large)

NOTE: Do not use, except for emcee nowadays
"""
def makellplot(chainfilename, numfigs=2, emceesort=False):
  emceechain = np.loadtxt(chainfilename)

  if emceesort:
      uniquechains = set(emceechain[:,0])

      styles = ['b-', 'g-', 'r-', 'c-', 'm-', 'y-', 'k-',
          'b--', 'g--', 'r--', 'c--', 'm--', 'y--', 'k--',
          'b:', 'g:', 'r:', 'c:', 'm:', 'y:', 'k:']

      # For each chain, plot the ll range
      for i in uniquechains:
          if i < numfigs*len(styles):
              if i % len(styles) == 0:
                  plt.figure()
                  plt.plot(np.arange(emceechain[(emceechain[:,0]==i),1].size), \
                          emceechain[(emceechain[:,0]==i),1], styles[int(i % len(styles))])
  else:
      plt.figure()
      plt.plot(np.arange(emceechain[:,1].size), \
              emceechain[:,1], 'b-')

  plt.xlabel("Sample number")
  plt.ylabel("Log-likelihood")
  plt.title("Log-likelihood vs sample number")

"""
Given a rjmcmc chain file, run with the aim of selecting the number of Fourier
modes for both DM and Red noise, this function lets you plot the distributinon
of the number of Fourier coefficients.
"""
def makefouriermodenumberplot(chainfilename, incDM=True):
    rjmcmcchain = np.loadtxt(chainfilename)
    chainmode1 = rjmcmcchain[:,-2]
    chainmode2 = rjmcmcchain[:,-1]

    xmin = np.min(chainmode1)
    xmax = np.max(chainmode1)
    ymin = np.min(chainmode2)
    ymax = np.max(chainmode2)
    totmin = np.min([xmin, ymin])
    totmax = np.max([xmax, ymax])

    xx = np.arange(totmin-1, totmax+2)
    xy = np.zeros(len(xx))
    for ii in range(len(xx)):
        xy[ii] = np.sum(chainmode1==xx[ii]) / len(chainmode1)

    yx = np.arange(totmin-1, totmax+2)
    yy = np.zeros(len(yx))
    for ii in range(len(yx)):
        yy[ii] = np.sum(chainmode2==yx[ii]) / len(chainmode2)

    plt.figure()
    # TODO: why does drawstyle 'steps' shift the x-value by '1'?? Makes no
    #       sense.. probably a bug in the matplotlib package. Check '+0.5'
    plt.plot(xx+0.5, xy, 'r-', drawstyle='steps', linewidth=3.0)
    plt.grid(True, which='major')

    if incDM:
        plt.plot(yx+0.5, yy, 'b-', drawstyle='steps', linewidth=3.0)
        plt.legend((r'Red noise', r'DMV',), loc='upper right',\
                fancybox=True, shadow=True)
    else:
        plt.legend((r'Red noise',), loc='upper right',\
                fancybox=True, shadow=True)

    plt.xlabel('Nr. of frequencies')
    plt.ylabel('Probability')
    plt.grid(True, which='major')


def makeLogLikelihoodPlot(ax, ll, \
        xlabel="Sample number", ylabel="Log-posterior", title="Log-likelihood"):
    """
    Make a plot of the log-likelihood versus sample number
    """
    ax.plot(np.arange(len(ll)), ll, 'b-')
    ax.grid(True)
    ax.set_label(xlabel)
    ax.set_ylabel(ylabel)

def makeEfacPage(fig, samples, labels, mlchain, mlpso, txtfilename, \
        ylabel='EFAC', title='Efac values'):
    """
    Make a 1-D plot of all efacs (or equad/jitter)

    TODO: Add ML estimates
    """

    npars = len(mlchain)

    # Create the plotting data for this plot
    x = np.arange(npars)
    yval = np.zeros(npars)
    yerr = np.zeros(npars)

    #for ii in range(maxpar-minpar):
    for ii in range(npars):
        fmin, fmax = confinterval(samples[:, ii], sigmalevel=1)
        yval[ii] = (fmax + fmin) * 0.5
        yerr[ii] = (fmax - fmin) * 0.5

    ax = fig.add_subplot(111)

    plt.subplots_adjust(left=0.115, right=0.95, top=0.9, bottom=0.25)

    resp = ax.errorbar(x, yval, yerr=yerr, fmt=None, c='blue')
    if mlpso is not None:
        try:
            ress = ax.scatter(x, mlpso, s=50, c='r', marker='*')
        except ValueError:
            ress = ax.scatter(x, mlpso, s=50, c='r', marker='x')
        ml = mlpso
    else:
        try:
            ress = ax.scatter(x, mlchain, s=50, c='r', marker='*')
        except ValueError:
            ress = ax.scatter(x, mlchain, s=50, c='r', marker='+')
        ml = mlchain

    #ax.axis([-1, max(x)+1, 0, max(yval+yerr)+1])
    ax.axis([-1, max(x)+1, min(yval-yerr)-1, max(yval+yerr)+1])
    ax.xaxis.grid(True, which='major')

    ax.set_xticks(np.arange(npars))

    #ax.set_title(r'Efac values, page ' + str(pp))
    ax.set_title(title)
    ax.set_ylabel(ylabel)

    xtickNames = plt.setp(ax, xticklabels=labels)

    plt.setp(xtickNames, rotation=45, fontsize=8, ha='right')

    #fileout = open(outputdir+'/efac-page-'+str(pp)+'.txt', 'w')
    fileout = open(txtfilename, 'w')
    for ii in range(npars):
        print str(labels[ii]) + ":  " + str(yval[ii]) + " +/- " + str(yerr[ii])
        fileout.write(str(labels[ii]) + "  " + str(yval[ii]) + \
                        "  " + str(yerr[ii]) + "  " + str(ml[ii]) + "\n")
    fileout.close()


def makeSpectrumPage(ax, samples, freqs, mlchain, mlpso, \
        xlabel='Frequency [log10(f/Hz)]', ylabel='PSD', \
        title='Power Spectral Density'):
    """
    Make a 1-D plot of the power spectrum

    TODO: Add ML estimates
    """

    npars = len(mlchain)

    # Create the plotting data for this plot
    x = np.arange(npars)
    x = freqs
    yval = np.zeros(npars)
    yerr = np.zeros(npars)

    #for ii in range(maxpar-minpar):
    for ii in range(npars):
        fmin, fmax = confinterval(samples[:, ii], sigmalevel=1)
        yval[ii] = (fmax + fmin) * 0.5
        yerr[ii] = (fmax - fmin) * 0.5

    resp = ax.errorbar(x, yval, yerr=yerr, fmt='.', c='blue')

    ax.axis([min(x)-0.2, max(x)+0.2, min(yval-yerr)-1, max(yval+yerr)+1])

    ax.set_title(title)
    ax.set_xlabel(xlabel)
    ax.set_ylabel(ylabel)

    ax.grid(True)


def makeResidualsPlot(ax, toas, residuals, toaerrs, flags, \
        xlabel=r'TOA [MJD]', \
        ylabel=r'Residual [$\mu$s]', \
        title='Timing residuals'):
    """
    Plot the timing residuals
    """
    becolours = ['b', 'g', 'r', 'c', 'm', 'y', 'k']

    backends = list(set(flags))

    for bb, backend in enumerate(backends):
        toaind = np.array(np.array(flags) == backend, dtype=np.bool)

        respl = ax.errorbar(toas[toaind], \
                residuals[toaind]*1e6, \
                yerr=toaerrs[toaind]*1e6, fmt='.', \
                c=becolours[bb % len(becolours)])

    ax.set_xlabel(xlabel)
    ax.set_ylabel(ylabel)
    ax.set_title(title)
    ax.grid(True)





def makeAllPlots(chainfile, outputdir, burnin=0, thin=1, \
        parametersfile=None, sampler='auto', make1dplots=True):
    """
    Given an MCMC chain file, and an output directory, make all the results
    plots

    @param chainfile:   name of the MCMC file
    @param outputdir:   output directory where all the plots will be saved
    @param burnin:      Number of steps to be considered burn-in
    @param thin:        Number of steps to skip in between samples (thinning)
    @param parametersfile:  name of the file with the parameter labels
    @param sampler:     What method was used to generate the mcmc chain
                        (auto=autodetect). Options:('emcee', 'MultiNest',
                        'ptmcmc')
    """
    # Read the mcmc chain
    (llf, lpf, chainf, labels, pulsarid, pulsarname, stype, mlpso, mlpsopars) = \
            ReadMCMCFile(chainfile, parametersfile=parametersfile, \
            sampler=sampler, incextra=True)

    # Remove burn-in and thin the chain
    ll = llf[burnin::thin]
    lp = lpf[burnin::thin]
    chain = chainf[burnin::thin, :]

    # Obtain the maximum from the chain
    mlind = np.argmax(lp)
    mlchain = lp[mlind]
    mlchainpars = chain[mlind, :]

    if mlpso is None:
        ml = mlchain
        mlpars = None
        mlpars2 = mlchainpars
    else:
        ml = mlpso
        mlpars = mlpsopars
        mlpars2 = mlchainpars

    # List all varying parameters
    dopar = np.array([1]*len(labels), dtype=np.bool)

    # Log-likelihood plot
    fileout = outputdir+'/logpost'
    title = "Log-likelihood '{0}'".format(outputdir)
    fig = plt.figure()
    ax = fig.add_subplot(111)
    makeLogLikelihoodPlot(ax, lp, title=title)
    plt.savefig(fileout+'.png')
    plt.savefig(fileout+'.eps')
    plt.close(fig)

    # Plot the residuals for the pulsars
    for infile in glob.glob(os.path.join(outputdir+'/', 'residuals-*.txt') ):
        fileout = infile[:-4]
        residualsfile = open(infile)
        lines=[line.strip() for line in residualsfile]
        toas = []
        residuals = []
        toaerrs = []
        flags = []
        for ii in range(len(lines)):
            line = lines[ii].split()
            toas.append(float(line[0]))
            residuals.append(float(line[1]))
            toaerrs.append(float(line[2]))
            flags.append(line[3])

        toas = np.array(toas)
        residuals = np.array(residuals)
        toaerrs = np.array(toaerrs)
        residualsfile.close()

        title = 'Timing residuals of ' + infile[12:-4]

        fig = plt.figure()
        ax = fig.add_subplot(111)

        makeResidualsPlot(ax, toas, residuals, toaerrs, flags, title=title)

        plt.savefig(fileout+'.png')
        plt.savefig(fileout+'.eps')
        plt.close(fig)

    # Plot the efacs on pages
    efacparind = (np.array(stype) == 'efac')
    numefacs = np.sum(efacparind)
    if numefacs > 1 and make1dplots:
        # With more than one efac, we'll make a separate efac page
        dopar[efacparind] = False

        maxplotpars = 20
        pages = int(1 + numefacs / maxplotpars)
        for pp in range(pages):
            minpar = pp * maxplotpars
            maxpar = min(numefacs, minpar + maxplotpars)
            fileout = outputdir+'/efac-page-' + str(pp)

            efacchain = chain[:, efacparind][:, minpar:maxpar]
            efacnames = np.array(labels)[efacparind][minpar:maxpar]
            efacmlchain = mlchainpars[efacparind][minpar:maxpar]
            if mlpsopars is not None:
                efacmlpso = mlpsopars[efacparind][minpar:maxpar]
            else:
                efacmlpso = None

            fig = plt.figure()
            #ax = fig.add_subplot(111)
            makeEfacPage(fig, efacchain, efacnames, efacmlchain, efacmlpso, \
                    fileout + '.txt', 'EFAC', \
                    'Efac values {0}, page {1}'.format(pulsarname[pp], pp))

            plt.savefig(fileout+'.png')
            plt.savefig(fileout+'.eps')
            plt.close(fig)

    # Plot the equads on pages
    equadparind = (np.array(stype) == 'equad')
    numequads = np.sum(equadparind)
    if numequads > 1 and make1dplots:
        # With more than one equad, we'll make a separate equad page
        dopar[equadparind] = False

        maxplotpars = 20
        pages = int(1 + numequads / maxplotpars)
        for pp in range(pages):
            minpar = pp * maxplotpars
            maxpar = min(numequads, minpar + maxplotpars)
            fileout = outputdir+'/equad-page-' + str(pp)

            equadchain = chain[:, equadparind][:, minpar:maxpar]
            equadnames = np.array(labels)[equadparind][minpar:maxpar]
            equadmlchain = mlchainpars[equadparind][minpar:maxpar]
            if mlpsopars is not None:
                equadmlpso = mlpsopars[equadparind][minpar:maxpar]
            else:
                equadmlpso = None

            fig = plt.figure()
            #ax = fig.add_subplot(111)
            makeEfacPage(fig, equadchain, equadnames, equadmlchain, equadmlpso, \
                    fileout + '.txt', 'Equad', \
                    'Equad values {0}, page {1}'.format(pulsarname[pp], pp))

            plt.savefig(fileout+'.png')
            plt.savefig(fileout+'.eps')
            plt.close(fig)

    # Plot the jitters on pages
    jitterparind = (np.array(stype) == 'jitter')
    numjitters = np.sum(jitterparind)
    if numjitters > 1 and make1dplots:
        # With more than one jitter, we'll make a separate jitter page
        dopar[jitterparind] = False

        maxplotpars = 20
        pages = int(1 + numjitters / maxplotpars)
        for pp in range(pages):
            minpar = pp * maxplotpars
            maxpar = min(numjitters, minpar + maxplotpars)
            fileout = outputdir+'/jitter-page-' + str(pp)

            jitterchain = chain[:, jitterparind][:, minpar:maxpar]
            jitternames = np.array(labels)[jitterparind][minpar:maxpar]
            jittermlchain = mlchainpars[jitterparind][minpar:maxpar]
            if mlpsopars is not None:
                jittermlpso = mlpsopars[jitterparind][minpar:maxpar]
            else:
                jittermlpso = None

            fig = plt.figure()
            #ax = fig.add_subplot(111)
            makeEfacPage(fig, jitterchain, jitternames, jittermlchain, jittermlpso, \
                    fileout + '.txt', 'Correlated Equad', \
                    'Correlated Equad values {0}, page {1}'. \
                    format(pulsarname[pp], pp))

            plt.savefig(fileout+'.png')
            plt.savefig(fileout+'.eps')
            plt.close(fig)

    # Plot power-spectra here
    for psr in list(set(pulsarid)):
        for signal in ['spectrum', 'dmspectrum']:
            sigind = (np.array(stype) == signal)
            psrind = (np.array(pulsarid) == psr)
            ind = np.logical_and(sigind, psrind)

            if np.sum(ind) > 0:
                fileout = outputdir+'/'+pulsarname[ind[0]]+'-'+signal

                dopar[ind] = False
<<<<<<< HEAD
                freqs = np.log10(np.array(np.array(labels)[ind], dtype=np.float))
=======
                #freqs = np.log10(np.float(np.array(labels)[ind]))
                freqs = [np.log10(np.float(np.array(labels)[ind][iii])) for iii in range(np.sum(ind))]
>>>>>>> 23ee4aa1
                spectrumchain = chain[:, ind]
                spectrummlchain = mlchainpars[ind]
                if mlpsopars is not None:
                    spectrummlpso = mlpsopars[ind]
                else:
                    spectrummlpso = None

                if signal == 'spectrum':
                    title = 'Power Spectral Density noise {0}'.format(\
                            pulsarname[ind[0]])
                elif signal == 'dmspectrum':
                    title = 'Power Spectral Density DM variations {0}'.format(\
                            pulsarname[ind[0]])

                fig = plt.figure()
                ax = fig.add_subplot(111)
                makeSpectrumPage(ax, spectrumchain, freqs, spectrummlchain, \
                        spectrummlpso, title=title)

                plt.savefig(fileout+'.png')
                plt.savefig(fileout+'.eps')



    # Make a triplot of all the other parameters
    if np.sum(dopar) > 1:
        indices = np.flatnonzero(np.array(dopar == True))
        fileout = outputdir+'/triplot'
        triplot(chain, parlabels=labels, plotparameters=indices, ml=mlpars,
                ml2=mlpars2)
        plt.savefig(fileout+'.png')
        plt.savefig(fileout+'.eps')
        plt.close(fig)

    if np.sum(dopar) == 1:
        # Make a single plot
        indices = np.flatnonzero(np.array(dopar == True))
        f, axarr = plt.subplots(nrows=1, ncols=1)
        makesubplot1d(axarr, emceechain[:,indices[0]])
        fileout = outputdir+'/triplot'
        plt.savefig(fileout+'.png')
        plt.savefig(fileout+'.eps')
        plt.close(fig)




"""
Given a likelihood object, a 'normal' MCMC chain file, and an output directory,
this function spits out a lot of plots summarising all relevant results of the
MCMC

Note: will be deprecated some next version
"""
def makeresultsplot(likob, chainfilename, outputdir, burnin=0, thin=1):
    (logpost_long, loglik_long, emceechain_long, labels) = ReadMCMCFile(chainfilename)
    (logpost, loglik, emceechain) = (logpost_long[burnin::thin], \
            loglik_long[burnin::thin], emceechain_long[burnin::thin])
    if logpost is None:
        lp = loglik
    else:
        lp = logpost

    # Make a ll-plot figure
    fig = plt.figure()
    ax = fig.add_subplot(111)
    ax.plot(np.arange(len(lp)), lp, 'b-')
    ax.grid(True)
    ax.set_xlabel('Sample number')
    ax.set_ylabel('Log-posterior')
    fileout = outputdir+'/logpost'
    plt.savefig(fileout+'.png')
    plt.savefig(fileout+'.eps')
    plt.close(fig)

    # List all varying parameters
    dopar = np.array([1]*likob.dimensions, dtype=np.bool)

    # First plot the timing residuals, coloured by backend system, for each pulsar
    becolours = ['b', 'g', 'r', 'c', 'm', 'y', 'k']
    for pp, psr in enumerate(likob.ptapsrs):
        fileout = outputdir+'/residuals-' + psr.name
        fig = plt.figure()
        ax = fig.add_subplot(111)

        backends = list(set(psr.flags))
        for bb, backend in enumerate(backends):
            toaind = np.array(np.array(psr.flags) == backend, dtype=np.bool)
            respl = ax.errorbar(psr.toas[toaind]/pic_spd, \
                    psr.residuals[toaind]*1e6, \
                    yerr=psr.toaerrs[toaind]*1e6, fmt='.', \
                    c=becolours[bb % len(becolours)])

        ax.set_xlabel('TOA [MJD] - 53000')
        ax.set_ylabel(r'Residual [$\mu$s]')
        ax.set_title(psr.name)
        ax.grid(True)

        plt.savefig(fileout+'.png')
        plt.savefig(fileout+'.eps')

        plt.close(fig)
        

    # Make a plot of all efac's
    efacparind, efacpsrind, efacnames = likob.getEfacNumbers()

    if len(efacparind) > 0:
        dopar[efacparind] = False
        maxplotpars = 20
        pages = int(1 + len(efacparind) / maxplotpars)
        for pp in range(pages):
            minpar = pp * maxplotpars
            maxpar = min(len(efacparind), minpar + maxplotpars)
            fileout = outputdir+'/efac-page-' + str(pp)

            # Create the plotting data for this plot
            x = np.arange(maxpar-minpar)
            yval = np.zeros(maxpar-minpar)
            yerr = np.zeros(maxpar-minpar)

            #for ii in range(maxpar-minpar):
            for ii in range(minpar, maxpar):
                fmin, fmax = confinterval(emceechain[:, efacparind[ii]], sigmalevel=1)
                yval[ii-minpar] = (fmax + fmin) * 0.5
                yerr[ii-minpar] = (fmax - fmin) * 0.5

            # Now make the plot
            fig = plt.figure()

            #fig = plt.figure(figsize=(10,6))   # Figure size can be adjusted if it gets big
            ax = fig.add_subplot(111)

            #plt.subplots_adjust(left=0.075, right=0.95, top=0.9, bottom=0.25)
            plt.subplots_adjust(left=0.115, right=0.95, top=0.9, bottom=0.25)

            resp = ax.errorbar(x, yval, yerr=yerr, fmt='.', c='blue')

            ax.axis([-1, max(x)+1, 0, max(yval+yerr)+1])
            ax.xaxis.grid(True, which='major')

            #ax.yaxis.grid(True, linestyle='-', which='major', color='lightgrey',
            #              alpha=1.0)

            ax.set_xticks(np.arange(maxpar-minpar))

            ax.set_title(r'Efac values, page ' + str(pp))
            ax.set_ylabel(r'EFAC')
            #ax.legend(('One', 'Rutger ML', 'Two', 'Three',), shadow=True, fancybox=True, numpoints=1)
            #ax.set_yscale('log')

            xtickNames = plt.setp(ax, xticklabels=efacnames[minpar:maxpar])
            #plt.getp(xtickNames)
            plt.setp(xtickNames, rotation=45, fontsize=8, ha='right')

            efacfileout = open(outputdir+'/efac-page-'+str(pp)+'.txt', 'w')
            for ii in range(minpar, maxpar):
                print str(efacnames[ii]) + ":  " + str(yval[ii-minpar]) + " +/- " + str(yerr[ii-minpar])
                efacfileout.write(str(efacnames[ii]) + "  " + str(yval[ii-minpar]) + \
                                "  " + str(yerr[ii-minpar]) + "\n")

            efacfileout.close()

            plt.savefig(fileout+'.png')
            plt.savefig(fileout+'.eps')
            plt.close(fig)


    # Make a plot of all equad's
    equadparind, equadpsrind, equadnames = likob.getEfacNumbers('equad')
    dopar[equadparind] = False

    if len(equadparind) > 1:
        maxplotpars = 20
        pages = int(1 + len(equadparind) / maxplotpars)
        for pp in range(pages):
            minpar = pp * maxplotpars
            maxpar = min(len(equadparind), minpar + maxplotpars)
            fileout = outputdir+'/equad-page-' + str(pp)

            # Create the plotting data for this plot
            x = np.arange(maxpar-minpar)
            yval = np.zeros(maxpar-minpar)
            yerr = np.zeros(maxpar-minpar)

            #for ii in range(maxpar-minpar):
            for ii in range(minpar, maxpar):
                fmin, fmax = confinterval(emceechain[:, equadparind[ii]], sigmalevel=1)
                yval[ii-minpar] = (fmax + fmin) * 0.5
                yerr[ii-minpar] = (fmax - fmin) * 0.5

            # Now make the plot
            fig = plt.figure()

            #fig = plt.figure(figsize=(10,6))   # Figure size can be adjusted if it gets big
            ax = fig.add_subplot(111)

            #plt.subplots_adjust(left=0.075, right=0.95, top=0.9, bottom=0.25)
            plt.subplots_adjust(left=0.115, right=0.95, top=0.9, bottom=0.25)

            resp = ax.errorbar(x, yval, yerr=yerr, fmt='.', c='blue')

            #ax.axis([-1, max(x)+1, 0, max(yval+yerr)+1])
            ax.axis([-1, max(x)+1, min(yval-yerr)-1, max(yval+yerr)+1])
            ax.xaxis.grid(True, which='major')

            #ax.yaxis.grid(True, linestyle='-', which='major', color='lightgrey',
            #              alpha=1.0)

            ax.set_xticks(np.arange(maxpar-minpar))

            ax.set_title(r'Equad values, page ' + str(pp))
            ax.set_ylabel(r'Equad')
            #ax.legend(('One', 'Rutger ML', 'Two', 'Three',), shadow=True, fancybox=True, numpoints=1)
            #ax.set_yscale('log')

            xtickNames = plt.setp(ax, xticklabels=equadnames[minpar:maxpar])
            #plt.getp(xtickNames)
            plt.setp(xtickNames, rotation=45, fontsize=8, ha='right')

            equadfileout = open(outputdir+'/equad-page-'+str(pp)+'.txt', 'w')
            for ii in range(minpar, maxpar):
                print str(equadnames[ii]) + ":  " + str(yval[ii-minpar]) + " +/- " + str(yerr[ii-minpar])
                equadfileout.write(str(equadnames[ii]) + "  " + str(yval[ii-minpar]) + \
                                "  " + str(yerr[ii-minpar]) + "\n")

            equadfileout.close()

            plt.savefig(fileout+'.png')
            plt.savefig(fileout+'.eps')
            plt.close(fig)


    # Make a plot of all cequad's
    cequadparind, cequadpsrind, cequadnames = likob.getEfacNumbers('jitter')
    dopar[cequadparind] = False

    if len(cequadparind) > 1:
        maxplotpars = 20
        pages = int(1 + len(cequadparind) / maxplotpars)
        for pp in range(pages):
            minpar = pp * maxplotpars
            maxpar = min(len(cequadparind), minpar + maxplotpars)
            fileout = outputdir+'/cequad-page-' + str(pp)

            # Create the plotting data for this plot
            x = np.arange(maxpar-minpar)
            yval = np.zeros(maxpar-minpar)
            yerr = np.zeros(maxpar-minpar)

            #for ii in range(maxpar-minpar):
            for ii in range(minpar, maxpar):
                fmin, fmax = confinterval(emceechain[:, cequadparind[ii]], sigmalevel=1)
                yval[ii-minpar] = (fmax + fmin) * 0.5
                yerr[ii-minpar] = (fmax - fmin) * 0.5

            # Now make the plot
            fig = plt.figure()

            #fig = plt.figure(figsize=(10,6))   # Figure size can be adjusted if it gets big
            ax = fig.add_subplot(111)

            #plt.subplots_adjust(left=0.075, right=0.95, top=0.9, bottom=0.25)
            plt.subplots_adjust(left=0.115, right=0.95, top=0.9, bottom=0.25)

            resp = ax.errorbar(x, yval, yerr=yerr, fmt='.', c='blue')

            #ax.axis([-1, max(x)+1, 0, max(yval+yerr)+1])
            ax.axis([-1, max(x)+1, min(yval-yerr)-1, max(yval+yerr)+1])
            ax.xaxis.grid(True, which='major')

            #ax.yaxis.grid(True, linestyle='-', which='major', color='lightgrey',
            #              alpha=1.0)

            ax.set_xticks(np.arange(maxpar-minpar))

            ax.set_title(r'Correlated equad values, page ' + str(pp))
            ax.set_ylabel(r'Correlated equad')
            #ax.legend(('One', 'Rutger ML', 'Two', 'Three',), shadow=True, fancybox=True, numpoints=1)
            #ax.set_yscale('log')

            xtickNames = plt.setp(ax, xticklabels=cequadnames[minpar:maxpar])
            #plt.getp(xtickNames)
            plt.setp(xtickNames, rotation=45, fontsize=8, ha='right')

            cequadfileout = open(outputdir+'/cequad-page-'+str(pp)+'.txt', 'w')
            for ii in range(minpar, maxpar):
                print str(cequadnames[ii]) + ":  " + str(yval[ii-minpar]) + " +/- " + str(yerr[ii-minpar])
                cequadfileout.write(str(cequadnames[ii]) + "  " + str(yval[ii-minpar]) + \
                                "  " + str(yerr[ii-minpar]) + "\n")

            cequadfileout.close()

            plt.savefig(fileout+'.png')
            plt.savefig(fileout+'.eps')
            plt.close(fig)



    # Make a plot of the spectra of all pulsars
    spectrumname, spectrumnameshort, spmin, spmax, spfreqs = likob.getSpectraNumbers()

    for ii in range(len(spectrumname)):
        minpar = spmin[ii]
        maxpar = spmax[ii]
        dopar[range(minpar, maxpar)] = False
        fileout = outputdir+'/'+spectrumnameshort[ii]

        # Create the plotting data for this plot
        x = np.log10(np.array(spfreqs[ii]))
        yval = np.zeros(len(x))
        yerr = np.zeros(len(x))

        if (maxpar-minpar) != len(x):
            raise ValueError("ERROR: len(freqs) != maxpar-minpar")

        for jj in range(maxpar-minpar):
            fmin, fmax = confinterval(emceechain[:, minpar+jj], sigmalevel=1)
            yval[jj] = (fmax + fmin) * 0.5
            yerr[jj] = (fmax - fmin) * 0.5

        fig = plt.figure()

        plt.errorbar(x, yval, yerr=yerr, fmt='.', c='blue')

        plt.axis([np.min(x)-0.1, np.max(x)+0.1, np.min(yval-yerr)-1, np.max(yval+yerr)+1])
        plt.xlabel("Frequency [log(f/Hz)]")
        plt.ylabel("Power [log(r)]")
        plt.grid(True)
        plt.title(spectrumname[ii])

        plt.savefig(fileout+'.png')
        plt.savefig(fileout+'.eps')
        plt.close(fig)

    # Make a triplot of all the other parameters
    if np.sum(dopar) > 1:
        indices = np.flatnonzero(np.array(dopar == True))
        fileout = outputdir+'/triplot'
        triplot(emceechain, parlabels=labels, plotparameters=indices)
        plt.savefig(fileout+'.png')
        plt.savefig(fileout+'.eps')
        plt.close(fig)
    if np.sum(dopar) == 1:
        # Make a single plot
        indices = np.flatnonzero(np.array(dopar == True))
        f, axarr = plt.subplots(nrows=1, ncols=1)
        makesubplot1d(axarr, emceechain[:,indices[0]])
        fileout = outputdir+'/triplot'
        plt.savefig(fileout+'.png')
        plt.savefig(fileout+'.eps')
        plt.close(fig)


"""
Given a likelihood object, an MCMC chain file, and a JSON model file, this
function will process the MCMC chain and finds the upper-limit noise values that
should be used when deciding how many frequencies should be used in the
modelling. These values should later be given to 'numfreqsFromSpectrum', but for
now are written to the JSON file.
For now, this is only done for noise powerlaw signals, and DM powerlaw signals

@param likob:           The likelihood object belonging to the MCMC chain
@param chainfilename:   Name of the MCMC file that we will read in
@param jsonfile:        Name of the JSON file we will write to
"""
def calculateCompressionSpectrum(likob, chainfilename, jsonfile):
    # Find the power-law signals, and the DM signals
    rnsigs = likob.getSignalNumbersFromDict(likob.ptasignals, stype='powerlaw', \
            corr='single')
    dmsigs = likob.getSignalNumbersFromDict(likob.ptasignals, stype='dmpowerlaw', \
            corr='single')
    allsigs = np.append(rnsigs, dmsigs)

    # Read in the MCMC chain
    (logpost, loglik, chain, labels) = ReadMCMCFile(chainfilename)

    # Find the maximum likelihood value
    mlind = np.argmax(loglik)

    # For each of these, find the maximum amplitude signal to use for
    # compression
    for ss in allsigs:
        pi = likob.ptasignals[ss]['parindex']

        # Figure out the spectral index
        #if likob.ptasignals[ss]['stype'] == 'dmpowerlaw':
        #    si = 2.0
        #else:
        #    si = 3.3

        # Figure out which chain points to use
        if likob.ptasignals[ss]['bvary'][0] and \
                likob.ptasignals[ss]['bvary'][1]:
            si = chain[mlind, pi+1]

            # Both amplitude and spectral index in chain
            chainindices = np.flatnonzero(np.logical_and( \
                    chain[:,pi+1] > si-0.1, \
                    chain[:,pi+1] < si+0.1))
        elif likob.ptasignals[ss]['bvary'][0]:
            chainindices = np.arange(chain.shape[0])
        else:
            continue

        # Find the two-sigma upper-limit on the amplitude
        minamp, maxamp = confinterval(chain[:,pi][chainindices], \
                sigmalevel=3, onesided=True)

        # Add the maximum amplitude and spectral index to the dictionary
        likob.ptasignals[ss]['compressionSpectrum'] = [maxamp, si]

    # Write the JSON file to disk
    likob.writeModelToFile(jsonfile)



"""
Run a twalk algorithm on the likelihood wrapper.
Implementation from "pytwalk".

This algorithm used two points. First starts at pstart. Second starts at pstart
+ pwidth

Only every (i % thin) step is saved. So with thin=1 all will be saved

pmin - minimum boundary of the prior domain
pmax - maximum boundary of the prior domain
pstart - starting position in parameter space
pwidth - offset of starting position for second walker
steps - number of MCMC walks to take
"""
def Runtwalk(likob, steps, chainfilename, initfile=None, thin=1, analyse=False):
    # Save the parameters to file
    likob.saveModelParameters(chainfilename + '.parameters.txt')

    # Define the support function (in or outside of domain)
    def PtaSupp(x, xmin=likob.pmin, xmax=likob.pmax):
        return np.all(xmin <= x) and np.all(x <= xmax)

    if initfile is not None:
        ndim = likob.dimensions
        # Obtain starting position from file
        print "Obtaining initial positions from '" + initfile + "'"
        burnindata = np.loadtxt(initfile)
        burnindata = burnindata[:,2:]
        nsteps = burnindata.shape[0]
        dim = burnindata.shape[1]
        if(ndim != dim):
            raise ValueError("ERROR: burnin file not same dimensions. Mismatch {0} {1}".format(ndim, dim))

        # Get starting position
        indices = np.random.randint(0, nsteps, 1)
        p0 = burnindata[indices[0]]
        indices = np.random.randint(0, nsteps, 1)
        p1 = burnindata[indices[0]]

        del burnindata
    else:
        # Obtain starting position from pstart
        p0 = likob.pstart.copy()
        p1 = likob.pstart + likob.pwidth 

    # Initialise the twalk sampler
    #sampler = pytwalk.pytwalk(n=likob.dimensions, U=np_ns_WrapLL, Supp=PtaSupp)
    #sampler = pytwalk.pytwalk(n=likob.dimensions, U=likob.nloglikelihood, Supp=PtaSupp)
    sampler = pytwalk.pytwalk(n=likob.dimensions, U=likob.nlogposterior, Supp=PtaSupp)

    # Run the twalk sampler
    sampler.Run(T=steps, x0=p0, xp0=p1)
    
    # Do some post-processing analysis like the autocorrelation time
    if analyse:
        sampler.Ana()

    indices = range(0, steps, thin)

    savechain = np.zeros((len(indices), sampler.Output.shape[1]+1))
    savechain[:,1] = -sampler.Output[indices, likob.dimensions]
    savechain[:,2:] = sampler.Output[indices, :-1]

    np.savetxt(chainfilename, savechain)


"""
Run a simple RJMCMC algorithm on the single-pulsar data to figure out what the
optimal number of Fourier modes is for both red noise and DM variations

Starting position can be taken from RJMCMC initfile, as can the covariance
matrix

"""
def RunRJMCMC(likob, steps, chainfilename, initfile=None, resize=0.088, \
        jumpprob=0.01, jumpsize1=1, jumpsize2=1, mhinitfile=False):
  # Check the likelihood object, and record the likelihood function
  if likob.likfunc == 'mark7':
      lpfn = likob.mark7logposterior
  elif likob.likfunc == 'mark8':
      lpfn = likob.mark8logposterior
  else:
      raise ValueError("ERROR: must use mark7 or mark8 likelihood functions")

  # Save the parameters to file
  likob.saveModelParameters(chainfilename + '.parameters.txt')

  ndim = likob.dimensions
  pwidth = likob.pwidth.copy()

  if initfile is not None:
    # Read the starting position of the random walkers from a file
    print "Obtaining initial positions from '" + initfile + "'"
    burnindata = np.loadtxt(initfile)
    if mhinitfile:
        burnindata = burnindata[:,2:]
    else:
        burnindata = burnindata[:,2:-2]
    nsteps = burnindata.shape[0]
    dim = burnindata.shape[1]
    if(ndim != dim):
        raise ValueError("ERROR: burnin file not same dimensions!")

    # Get starting position
    indices = np.random.randint(0, nsteps, 1)
    p0 = burnindata[indices[0]]

    # Estimate covariances as being the standarddeviation
    pwidth = resize * np.std(burnindata, axis=0)
  else:
    # Set the starting position of the random walker (add a small perturbation to
    # get away from a possible zero)
    #    p0 = np.random.rand(ndim)*pwidth+pstart
    p0 = likob.pstart + likob.pwidth
    pwidth *= resize

  # Set the covariances
  cov = np.zeros((ndim, ndim))
  for i in range(ndim):
    cov[i,i] = pwidth[i]*pwidth[i]

  # Initialise the emcee Reversible-Jump Metropolis-Hastings sampler
  sampler = rjemcee.RJMHSampler(jumpprob, jumpsize1, jumpsize2, \
          likob.afterJumpPars, likob.proposeNextDimJump, \
          likob.transDimJumpAccepted, cov, ndim, lpfn, args=[])

  mod1, mod2 = likob.proposeNextDimJump()

  # Run the sampler one sample to start the chain
  pos, mod1, mod2, lnprob, state = sampler.run_mcmc(p0, mod1, mod2, 1)

  fil = open(chainfilename, "w")
  fil.close()

  # We don't update the screen every step
  nSkip = 100
  print "Running Metropolis-Hastings sampler"
  for i in range(int(steps/nSkip)):
      for result in sampler.sample(pos, mod1, mod2, iterations=nSkip, storechain=True):
          pos = result[0]
          mod1 = result[1]
          mod2 = result[2]
          lnprob = result[3]
          state = result[4]
          
          fil = open(chainfilename, "a")
          fil.write("{0:4f} \t{1:s} \t{2:s} \t{3:s} \t{4:s}\n".format(0, \
                  str(lnprob), \
                  "\t".join([str(x) for x in pos]), \
                  str(mod1), str(mod2)))
          fil.close()

      percent = i * nSkip * 100.0 / steps
      sys.stdout.write("\rSample: {0:d} = {1:4.1f}%   acc. fr. = {2:f}   mod = {3:d} {4:d}  lnprob = {5:e}   ".format(i*nSkip, percent, \
              np.mean(sampler.acceptance_fraction),\
              mod1, mod2,\
              lnprob))
      sys.stdout.flush()
  sys.stdout.write("\n")

  print("Mean acceptance fraction:", np.mean(sampler.acceptance_fraction))

  try:
      print("Autocorrelation time:", sampler.acor)
  except ImportError:
      print("Install acor from github or pip: http://github.com/dfm/acor")




"""
Run a simple Metropolis-Hastings algorithm on the likelihood wrapper.
Implementation from "emcee"

Starting position can be taken from initfile (just like emcee), and if
covest=True, this file will be used to estimate the stepsize for the mcmc

"""
def RunMetropolis(likob, steps, chainfilename, initfile=None, resize=0.088):
  # Save the parameters to file
  likob.saveModelParameters(chainfilename + '.parameters.txt')

  ndim = likob.dimensions
  pwidth = likob.pwidth.copy()

  if initfile is not None:
    # Read the starting position of the random walkers from a file
    print "Obtaining initial positions from '" + initfile + "'"
    burnindata = np.loadtxt(initfile)
    burnindata = burnindata[:,2:]
    nsteps = burnindata.shape[0]
    dim = burnindata.shape[1]
    if(ndim != dim):
        raise ValueError("ERROR: burnin file not same dimensions. Mismatch {0} {1}".format(ndim, dim))

    # Get starting position
    indices = np.random.randint(0, nsteps, 1)
    p0 = burnindata[indices[0]]

    # Estimate covariances as being the standarddeviation
    pwidth = resize * np.std(burnindata, axis=0)

    del burnindata
  else:
    # Set the starting position of the random walker (add a small perturbation to
    # get away from a possible zero)
    #    p0 = np.random.rand(ndim)*pwidth+pstart
    p0 = likob.pstart + likob.pwidth
    pwidth *= resize

  # Set the covariances
  cov = np.zeros((ndim, ndim))
  for i in range(ndim):
    cov[i,i] = pwidth[i]*pwidth[i]

  # Initialise the emcee Metropolis-Hastings sampler
#  sampler = emcee.MHSampler(cov, ndim, np_WrapLL, args=[pmin, pmax])
  #sampler = emcee.MHSampler(cov, ndim, likob.loglikelihood, args=[])
  sampler = emcee.MHSampler(cov, ndim, likob.logposterior, args=[])

  # Run the sampler one sample to start the chain
  pos, lnprob, state = sampler.run_mcmc(p0, 1)

  fil = open(chainfilename, "w")
  fil.close()

  # We don't update the screen every step
  nSkip = 100
  print "Running Metropolis-Hastings sampler"
  for i in range(int(steps/nSkip)):
      for result in sampler.sample(pos, iterations=nSkip, storechain=True):
          pos = result[0]
          lnprob = result[1]
          state = result[2]
          
          fil = open(chainfilename, "a")
          fil.write("{0:4f} \t{1:s} \t{2:s}\n".format(0, \
                  str(lnprob), \
                  "\t".join([str(x) for x in pos])))
          fil.close()

      percent = i * nSkip * 100.0 / steps
      sys.stdout.write("\rSample: {0:d} = {1:4.1f}%   acc. fr. = {2:f}   pos = {3:e} {4:e}  lnprob = {5:e}   ".format(i*nSkip, percent, \
              np.mean(sampler.acceptance_fraction),\
              pos[ndim-2], pos[ndim-1],\
              lnprob))
      sys.stdout.flush()
  sys.stdout.write("\n")

  print("Mean acceptance fraction:", np.mean(sampler.acceptance_fraction))

  try:
      print("Autocorrelation time:", sampler.acor)
  except ImportError:
      print("Install acor from github or pip: http://github.com/dfm/acor")




"""
Run an ensemble sampler on the likelihood wrapper.
Implementation from "emcee".
"""
def Runemcee(likob, steps, chainfilename, initfile=None, savechain=False, a=2.0):
  # Save the parameters to file
  likob.saveModelParameters(chainfilename + '.parameters.txt')

  ndim = len(likob.pstart)
  nwalkers = 6 * ndim
  mcmcsteps = steps / nwalkers

  if initfile is not None:
    # Read the starting position of the random walkers from a file
    print "Obtaining initial positions from '" + initfile + "'"
    burnindata = np.loadtxt(initfile)
    burnindata = burnindata[:,2:]
    nsteps = burnindata.shape[0]
    dim = burnindata.shape[1]
    if(ndim != dim):
        raise ValueError("ERROR: burnin file not same dimensions. Mismatch {0} {1}".format(ndim, dim))
    indices = np.random.randint(0, nsteps, nwalkers)
    p0 = [burnindata[i] for i in indices]
  else:
    # Set the starting position of the random walkers
    print "Set random initial positions"
    p0 = [np.random.rand(ndim)*likob.pwidth+likob.pstart for i in range(nwalkers)]

  print "Initialising sampler"
  sampler = emcee.EnsembleSampler(nwalkers, ndim, likob.logposterior,
      args=[], a = a)
  pos, prob, state = sampler.run_mcmc(p0, 1)
  sampler.reset()


  print "Running emcee sampler"
  fil = open(chainfilename, "w")
  fil.close()
  for i in range(mcmcsteps):
      for result in sampler.sample(pos, iterations=1, storechain=False, rstate0=state):
	  pos = result[0]
	  lnprob = result[1]
	  state = result[2]
	  fil = open(chainfilename, "a")
	  for k in range(pos.shape[0]):
	      fil.write("{0:4f} \t{1:s} \t{2:s}\n".format(k, \
		  str(lnprob[k]), \
		  "\t".join([str(x) for x in pos[k]])))
	  fil.close()
      percent = i * 100.0 / mcmcsteps
      sys.stdout.write("\rSample: {0:d} = {1:4.1f}%   acc. fr. = {2:f}   pos = {3:e} {4:e}  lnprob = {5:e}  ".format( \
	      i, percent, \
	      np.mean(sampler.acceptance_fraction), \
	      pos[0,ndim-2], \
	      pos[0,ndim-1], \
	      lnprob[0]))
      sys.stdout.flush()
  sys.stdout.write("\n")

  print("Mean acceptance fraction:", np.mean(sampler.acceptance_fraction))

  if savechain:
    try:
	print("Autocorrelation time:", sampler.acor)
    except ImportError:
	print("Install acor from github or pip: http://github.com/dfm/acor")

  print "Finish wrapper"


def myprior(cube, ndim, nparams):
	#print "cube before", [cube[i] for i in range(ndim)]
	for i in range(ndim):
		cube[i] = cube[i] * 10 * math.pi
	#print "python cube after", [cube[i] for i in range(ndim)]

def myloglike(cube, ndim, nparams):
	chi = 1.
	#print "cube", [cube[i] for i in range(ndim)], cube
	for i in range(ndim):
		chi *= math.cos(cube[i] / 2.)
	#print "returning", math.pow(2. + chi, 5)
	return math.pow(2. + chi, 5)



"""
Run a MultiNest algorithm on the likelihood
Implementation from "pyMultinest"

"""
def RunMultiNest(likob, chainroot, rseed=16, resume=False):
    # Save the parameters to file
    likob.saveModelParameters(chainroot + 'post_equal_weights.dat.mnparameters.txt')

    ndim = likob.dimensions

    if pymultinest is None:
        raise ImportError("pymultinest")

    # Minmax not necessary anymore with the newer multinest version
    """
    # Save the min and max values for the hypercube transform
    cols = np.array([likob.pmin, likob.pmax]).T
    np.savetxt(root+".txt.minmax.txt", cols)
    """

    # Old MultiNest call
#    pymultinest.nested.nestRun(mmodal, ceff, nlive, tol, efr, ndims, nPar, nClsPar, maxModes, updInt, Ztol, root, seed, periodic, fb, resume, likob.logposteriorhc, 0)


    pymultinest.run(likob.loglikelihoodhc, likob.samplefromprior, ndim,
            importance_nested_sampling = False,
            const_efficiency_mode=False,
            n_clustering_params = None,
            resume = resume,
            verbose = True,
            n_live_points = 500,
            init_MPI = False,
            multimodal = True,
            outputfiles_basename=chainroot,
            n_iter_before_update=100,
            seed=rseed,
            max_modes=100,
            evidence_tolerance=0.5,
            write_output=True,
            sampling_efficiency = 0.3)

    sys.stdout.flush()


"""
Run a DNest algorithm on the likelihood
Implementation from "pyDnest"

"""
def RunDNest(likob, mcmcFile=None, numParticles=1, newLevelInterval=500,\
        saveInterval=100, maxNumLevels=110, lamb=10.0, beta=10.0,\
        deleteParticles=True, maxNumSaves=np.inf):
    # Save the parameters to file
    #likob.saveModelParameters(chainfilename + '.parameters.txt')

    ndim = likob.dimensions

    options = pydnest.Options(numParticles=numParticles,\
            newLevelInterval=newLevelInterval, saveInterval=saveInterval,\
            maxNumLevels=maxNumLevels, lamb=lamb, beta=beta,\
            deleteParticles=deleteParticles, maxNumSaves=maxNumSaves)

    sampler = pydnest.Sampler(pydnest.LikModel, options=options,\
            mcmcFile=mcmcFile, arg=likob)

    sampler.run()

    pydnest.dnestresults()




"""
Run a generic PTMCMC algorithm.
"""
def RunPTMCMC(likob, steps, chainsdir, covfile=None, burnin=10000):
    # Save the parameters to file
    likob.saveModelParameters(chainsdir + '/ptparameters.txt')

    ndim = likob.dimensions
    pwidth = likob.pwidth.copy()

    if not covfile is None:
        cov = np.load(covfile)
        p0 = likob.pstart #+ 0.001*likob.pwidth
    else:
        cov = np.diag(pwidth**2)
        p0 = likob.pstart #+ likob.pwidth


    sampler = ptmcmc.PTSampler(ndim, likob.loglikelihood, likob.logprior, cov=cov, \
            outDir=chainsdir, verbose=True)

    sampler.sample(p0, steps, thin=1, burn=burnin)

"""
Obtain the MCMC chain as a numpy array, and a list of parameter indices

@param chainfile: name of the MCMC file
@param parametersfile: name of the file with the parameter labels
@param mcmctype: what method was used to generate the mcmc chain (auto=autodetect)
                    other options are: 'emcee', 'MultiNest', 'ptmcmc'
@param nolabels: set to true if ok to print without labels
@param incextra:    Whether or not we need to return the stype, pulsar, and
                    pso ML as well

@return: logposterior (1D), loglikelihood (1D), parameter-chain (2D), parameter-labels(1D)
"""
def ReadMCMCFile(chainfile, parametersfile=None, sampler='auto', nolabels=False,
        incextra=False):
    parametersfile = chainfile+'.parameters.txt'
    mnparametersfile = chainfile+'.mnparameters.txt'
    mnparametersfile2 = chainfile+'post_equal_weights.dat.mnparameters.txt'
    ptparametersfile = chainfile+'/ptparameters.txt'
    psofile = chainfile + '/pso.txt'

    if not os.path.exists(psofile):
        psofile = None

    if sampler.lower() == 'auto':
        # Auto-detect the sampler
        if os.path.exists(mnparametersfile2):
            chainfile = chainfile + 'post_equal_weights.dat'
            mnparametersfile = mnparametersfile2

        # Determine the type of sampler we've been using through the parameters
        # file
        if os.path.exists(mnparametersfile):
            sampler = 'MultiNest'
            parametersfile = mnparametersfile
            chainfile = chainfile
            figurefileeps = chainfile+'.fig.eps'
            figurefilepng = chainfile+'.fig.png'
        elif os.path.exists(ptparametersfile):
            sampler = 'PTMCMC'
            parametersfile = ptparametersfile
            if os.path.exists(chainfile+'/chain_1.0.txt'):
                figurefileeps = chainfile+'/chain_1.0.fig.eps'
                figurefilepng = chainfile+'chain_1.0.fig.png'
                chainfile = chainfile+'/chain_1.0.txt'
            elif os.path.exists(chainfile+'/chain_1.txt'):
                figurefileeps = chainfile+'/chain_1.fig.eps'
                figurefilepng = chainfile+'chain_1.fig.png'
                chainfile = chainfile+'/chain_1.txt'
            else:
                raise IOError, "No valid chain found for PTMCMC_Generic"
        elif os.path.exists(parametersfile):
            sampler = 'emcee'
            chainfile = chainfile
            figurefileeps = chainfile+'.fig.eps'
            figurefilepng = chainfile+'.fig.png'
        else:
            if not nolabels:
                raise IOError, "No valid parameters file found!"

            else:
                chainfile = chainfile
                figurefileeps = chainfile+'.fig.eps'
                figurefilepng = chainfile+'.fig.png'
                sampler = 'emcee'
    elif sampler.lower() == 'multinest':
        if os.path.exists(mnparametersfile2):
            chainfile = chainfile + 'post_equal_weights.dat'
            mnparametersfile = mnparametersfile2

        parametersfile = mnparametersfile
        figurefileeps = chainfile+'.fig.eps'
        figurefilepng = chainfile+'.fig.png'
    elif sampler.lower() == 'emcee':
        figurefileeps = chainfile+'.fig.eps'
        figurefilepng = chainfile+'.fig.png'
    elif sampler.lower() == 'ptmcmc':
        parametersfile = ptparametersfile
        if os.path.exists(chainfile+'/chain_1.0.txt'):
            figurefileeps = chainfile+'/chain_1.0.fig.eps'
            figurefilepng = chainfile+'chain_1.0.fig.png'
            chainfile = chainfile+'/chain_1.0.txt'
        elif os.path.exists(chainfile+'/chain_1.txt'):
            figurefileeps = chainfile+'/chain_1.fig.eps'
            figurefilepng = chainfile+'chain_1.fig.png'
            chainfile = chainfile+'/chain_1.txt'

    if not nolabels:
        # Read the parameter labels
        if os.path.exists(parametersfile):
            parfile = open(parametersfile)
            lines=[line.strip() for line in parfile]
            parlabels=[]
            stypes=[]
            pulsars=[]
            pulsarnames=[]
            for i in range(len(lines)):
                lines[i]=lines[i].split()

                if int(lines[i][0]) >= 0:
                    # If the parameter has an index
                    parlabels.append(lines[i][5])
                    stypes.append(lines[i][2])
                    pulsars.append(int(lines[i][1]))

                    if len(lines[i]) > 6:
                        pulsarnames.append(lines[i][6])
                    else:
                        pulsarnames.append("Pulsar {0}".format(lines[i][1]))

            parfile.close()
        else:
            raise IOError, "No valid parameters file found!"
    else:
        parlabels = None
        stypes = []
        pulsars = []

    if os.path.exists(parametersfile):
        chain = np.loadtxt(chainfile)
    else:
        raise IOError, "No valid chain-file found!"

    if psofile is not None:
        mldat = np.loadtxt(psofile)
        mlpso = mldat[0]
        mlpsopars = mldat[1:]
    else:
        mlpso = None
        mlpsopars = None

    if sampler.lower() == 'emcee':
        logpost = chain[:,1]
        loglik = None
        samples = chain[:,2:]
    elif sampler.lower() == 'multinest':
        loglik = chain[:,-1]
        logpost = None
        samples = chain[:,:-1]
    elif sampler.lower() == 'ptmcmc':
        logpost = chain[:,0]
        loglik = chain[:,1]
        samples = chain[:,3:]

    if incextra:
        retvals = (logpost, loglik, samples, parlabels, \
                pulsars, pulsarnames, stypes, mlpso, mlpsopars)
    else:
        retvals = (logpost, loglik, samples, parlabels)

    return retvals<|MERGE_RESOLUTION|>--- conflicted
+++ resolved
@@ -985,12 +985,7 @@
                 fileout = outputdir+'/'+pulsarname[ind[0]]+'-'+signal
 
                 dopar[ind] = False
-<<<<<<< HEAD
-                freqs = np.log10(np.array(np.array(labels)[ind], dtype=np.float))
-=======
-                #freqs = np.log10(np.float(np.array(labels)[ind]))
                 freqs = [np.log10(np.float(np.array(labels)[ind][iii])) for iii in range(np.sum(ind))]
->>>>>>> 23ee4aa1
                 spectrumchain = chain[:, ind]
                 spectrummlchain = mlchainpars[ind]
                 if mlpsopars is not None:
