#!/usr/bin/env python
# encoding: utf-8
# vim: tabstop=4:softtabstop=4:shiftwidth=4:expandtab

"""
piccard.py

Requirements:
- numpy:        pip install numpy
- h5py:         macports, apt-get, http://h5py.googlecode.com/
- matplotlib:   macports, apt-get
- emcee:        pip install emcee (fallback option included)
- pyMultiNest:  (optional)
- pytwalk:      (included)
- pydnest:      (included)

Created by vhaasteren on 2013-08-06.
Copyright (c) 2013 Rutger van Haasteren

Work that uses this code should reference van Haasteren et al. (in prep). (I'll
add the reference later).

Contributed code for anisotropic gravitrational-wave background by Chiara
Mingarelli. Work that uses the anisotropic background functionality should
reference Mingarelli and Vecchio 2013,  arXiv:1306.5394

Contributed work on anisotropic gravitational-wave background by Steve Taylor.
Work that uses the anisotropic background functionality should reference Taylor
and Gair 2013, arXiv:1306:5395

"""

from __future__ import division

import numpy as np
import math
import scipy.linalg as sl, scipy.special as ss
import h5py as h5
import matplotlib.pyplot as plt
import os as os
import sys

from . import pytwalk                  # Internal module
from . import pydnest                  # Internal module
from . import anisotropygammas as ang  # Internal module
from . import rjmcmchammer as rjemcee  # Internal module
from .triplot import *

"""
# Set the environment variables for MultiNest and other stuff
ldlibpath = os.getenv('LD_LIBRARY_PATH')
if ldlibpath == None:
    ldlibpath = ''
ldlibpath += ':/home/haasteren/local/lib'
os.environ['LD_LIBRARY_PATH'] = ldlibpath
"""

try:
    import statsmodels.api as smapi
    sm = smapi
except ImportError:
    sm = None

try:    # If without libstempo, can still read hdf5 files
    import libstempo
    t2 = libstempo
except ImportError:
    t2 = None

try:    # Fall back to internal emcee implementation
    import emcee as emceehammer
    emcee = emceehammer
except ImportError:
    import mcmchammer as mcmchammer
    emcee = mcmchammer

try:    # If MultiNest is not installed, do not use it
    import pymultinest

    pymultinest = pymultinest
except ImportError:
    pymultinest = None

# For DM calculations, use this constant
# See You et al. (2007) - http://arxiv.org/abs/astro-ph/0702366
# Lee et al. (in prep.) - ...
# Units here are such that delay = DMk * DM * freq^-2 with freq in MHz
DMk = 4.15e3    #  Units MHz^2 cm^3 pc sec



"""
The DataFile class is the class that supports the HDF5 file format. It
most likely needs to be re-designed, since it does not provide a universal
interface
"""
class DataFile(object):
    filename = None
    h5file = None

    def __init__(self, filename=None):
        # Open the hdf5 file?
        self.setfile(filename)

    def __del__(self):
        # Delete the instance, and close the hdf5 file?
        pass

    """
    Add another pulsar to the HDF5 file, given a tempo2 par and tim file. The
    HDF5 file should not yet contain a description of the model. Adding data
    would invalidate the model, so the model should first be deleted (or
    otherwise adjusted, TODO).

    The main idea is that this folder in the HDF5 file only contains information
    obtained from tempo2. It is the 'input' to any further processing, and as
    such should not be modified. Adding flags and other stuff should be done as
    part of the modelling (in the /Models folder).
    """
    def addpulsar(self, parfile, timfile):
        # Check whether the two files exist
        if not os.path.isfile(parfile) or not os.path.isfile(timfile):
            raise IOError, "Cannot find parfile (%s) or timfile (%s)!" % (parfile, timfile)
        assert(self.filename != None), "ERROR: HDF5 file not set!"

        # 'a' means: read/write if exists, create otherwise
        self.h5file = h5.File(self.filename, 'a')

        if "Model" in self.h5file:
            self.h5file.close()
            self.h5file = None
            raise IOError, "model already available in '%s'. Refusing to add data" % (self.filename)

        # Obtain the directory name of the timfile, and change to it
        timfiletup = os.path.split(timfile)
        dirname = timfiletup[0]
        reltimfile = timfiletup[-1]
        relparfile = os.path.relpath(parfile, dirname)
        savedir = os.getcwd()

        # Create the data subgroup if it does not exist
        if "Data" in self.h5file:
            datagroup = self.h5file["Data"]
        else:
            datagroup = self.h5file.create_group("Data")

        # Load pulsar data from the JPL Cython tempo2 library
        os.chdir(dirname)
        t2pulsar = t2.tempopulsar(relparfile, reltimfile)
        os.chdir(savedir)

        # Create the pulsar subgroup if it does not exist
        if "Pulsars" in datagroup:
            pulsarsgroup = datagroup["Pulsars"]
        else:
            pulsarsgroup = datagroup.create_group("Pulsars")

        # Look up the name of the pulsar, and see if it exist
        if t2pulsar.name in pulsarsgroup:
            self.h5file.close()
            self.h5file = None
            raise IOError, "%s already exists in %s!" % (t2pulsar.name, self.filename)

        # TODO: pulsarsgroup is re-defined here. Name it pulsargroup or
        # something like that. This is soooo unclear
        pulsarsgroup = pulsarsgroup.create_group(t2pulsar.name)

        # Create the datasets, with reference time pepoch = 53000
        spd = 24.0*3600     # seconds per day
        pulsarsgroup.create_dataset('TOAs', data=np.double(np.array(t2pulsar.toas())-53000)*spd)       # days (MJD) * sec per day
        pulsarsgroup.create_dataset('prefitRes', data=np.double(t2pulsar.residuals()))      # seconds
        pulsarsgroup.create_dataset('postfitRes', data=np.double(t2pulsar.residuals()))  # seconds
        pulsarsgroup.create_dataset('toaErr', data=np.double(1e-6*t2pulsar.toaerrs))          # seconds
        pulsarsgroup.create_dataset('freq', data=np.double(t2pulsar.freqs))              # MHz


        # Read the data from the tempo2 structure. Use pepoch=53000 for all
        # pulsars so that the time-correlations are synchronous
        # TODO: Do not down-convert quad precision to double precision here
        #t2data = np.double(t2pulsar.data(pepoch=53000))
        #designmatrix = np.double(t2pulsar.designmatrix(pepoch=53000))

        # Write the full design matrix
        # TODO: this should be done irrespective of fitting flag
        desmat = t2pulsar.designmatrix()
        pulsarsgroup.create_dataset('designmatrix', data=desmat)

        # Write the G-matrix
        U, s, Vh = sl.svd(desmat)
        pulsarsgroup.create_dataset('Gmatrix', data=U[:, desmat.shape[1]:])

        # Write the coG-matrix (complement of the G-matrix)
        pulsarsgroup.create_dataset('coGmatrix', data=U[:, :desmat.shape[1]])

        # Now write the timing model parameters
        tmpname = ['Offset'] + list(t2pulsar.pars)
        tmpvalpre = np.zeros(len(tmpname))
        tmpvalpost = np.zeros(len(tmpname))
        tmperrpre = np.zeros(len(tmpname))
        tmperrpost = np.zeros(len(tmpname))

        for i in range(len(t2pulsar.pars)):
            tmpvalpre[i+1] = t2pulsar.prefit[tmpname[i+1]].val
            tmpvalpost[i+1] = t2pulsar.prefit[tmpname[i+1]].val
            tmperrpre[i+1] = t2pulsar.prefit[tmpname[i+1]].err
            tmperrpost[i+1] = t2pulsar.prefit[tmpname[i+1]].err

        # Write the timing model parameter (TMP) descriptions
        pulsarsgroup.create_dataset('tmp_name', data=tmpname)       # TMP name
        pulsarsgroup.create_dataset('tmp_valpre', data=tmpvalpre)   # TMP pre-fit value
        pulsarsgroup.create_dataset('tmp_valpost', data=tmpvalpost) # TMP post-fit value
        pulsarsgroup.create_dataset('tmp_errpre', data=tmperrpre)   # TMP pre-fit error
        pulsarsgroup.create_dataset('tmp_errpost', data=tmperrpost) # TMP post-fit error

        # Delete a group for flags if it exists
        # TODO: is this ok??
        if "Flags" in pulsarsgroup:
            print "WARNING: deleting the already existing flags group for (%s)" % (pulsarsgroup.name)
            del pulsarsgroup["Flags"]

        # Freshly create the flags from scratch
        flaggroup = pulsarsgroup.create_group("Flags")

        # Obtain the unique flags in this dataset
        uflags = list(set(t2pulsar.flags))

        # For every flag id, write the values for the TOAs
        # print "# For every flag id, write the values for the TOAs"
        for flagid in uflags:
            #flaggroup.create_dataset(flagid, data=t2pulsar.flagvalue(flagid))
            flaggroup.create_dataset(flagid, data=t2pulsar.flags[flagid])

        if not "efacequad" in flaggroup:
            # Check if the sys-flag is present in this set. If it is, add an
            # efacequad flag with pulsarname+content of the sys-flag. If it
            # isn't, check for a be-flag and try the same. Otherwise, add an
            # efacequad flag with the pulsar name as it's elements.
            efacequad = []
            nobs = len(t2pulsar.toas())
            pulsarname = map(str, [t2pulsar.name] * nobs)
            if "sys" in flaggroup:
                efacequad = map('-'.join, zip(pulsarname, flaggroup['sys']))
            elif "be" in flaggroup:
                efacequad = map('-'.join, zip(pulsarname, flaggroup['be']))
            else:
                efacequad = pulsarname

            flaggroup.create_dataset("efacequad", data=efacequad)

        if not "pulsarname" in flaggroup:
            nobs = len(t2pulsar.toas())
            pulsarname = map(str, [t2pulsar.name] * nobs)
            flaggroup.create_dataset("pulsarname", data=pulsarname)

        # Close the hdf5 file
        self.h5file.close()
        self.h5file = None


    """
    Given a flag and a flag value, figure out whether this source only applies
    to a pulsar, or to several pulsars. The return value is either the index
    number of the pulsar, or -1

    flagvalue: the value of the flag for this source
    flagvalues: list of the flag values for all TOAs
    pulsarflagvalues: list of pulsar names for all TOAs
    pulsarnames: list of all pulsars
    """
    def pulsarnumberfromflagvalue(self, flagvalue, flagvalues, pulsarflags, pulsarnames):
        indices = np.flatnonzero(np.array(flagvalues == flagvalue))
        sourcepulsars = pulsarflags[indices]
        uniquepulsars = list(set(sourcepulsars))
        if len(uniquepulsars) == 1:
            retvalue = pulsarnames.index(uniquepulsars[0])
        else:
            retvalue = -1

        return retvalue

    """
    This function uses the function listed above. It figures out what the pulsar
    number is, given a flag, a flag value, the pulsar names, and the hdf5
    processed data group

    This is used to see if a particular source (which works on a flag) only
    works on a single pulsar or on several/all pulsars. If it only works on a
    single pulsar, a covariance matrix of that source for only one pulsar can be
    used.  Otherwise, it should be calculated for all pulsars, which takes more
    time and memory.
    """
    def pulsarnumberfromflag(self, flag, flagvalue, pulsarnames, processeddatagroup):
        retvalue = -1
        if flag in processeddatagroup['Flags']:
            flagvalues = np.array(map(str, processeddatagroup['Flags'][flag]))
            pulsarflags = np.array(map(str, processeddatagroup['Flags']['pulsarname']))
            retvalue = self.pulsarnumberfromflagvalue(flagvalue, flagvalues, pulsarflags, pulsarnames)

        return retvalue


    def setfile(self, filename):
        self.filename = filename


"""
Calculate the daily-averaging exploder matrix, and the daily averaged site
arrival times. In the modelling, the residuals will not be changed. It is only
for calculating correlations

Input is a vector of site arrival times. Returns the reduced-size average toas,
and the exploder matrix  Cfull = U Cred U^{T}
"""
def dailyaveragequantities(toas):
    spd = 3600.0 * 24.0     # Seconds per day

    processed = np.array([0]*len(toas), dtype=np.bool)  # No toas processed yet
    U = np.zeros((len(toas), 0))
    avetoas = np.empty(0)

    while not np.all(processed):
        npindex = np.where(processed == False)[0]
        ind = npindex[0]
        satmin = toas[ind] - spd
        satmax = toas[ind] + spd

        dailyind = np.where(np.logical_and(toas > satmin, toas < satmax))[0]

        newcol = np.zeros((len(toas)))
        newcol[dailyind] = 1.0

        U = np.append(U, np.array([newcol]).T, axis=1)
        avetoas = np.append(avetoas, np.mean(toas[dailyind]))
        processed[dailyind] = True

    return (avetoas, U)



"""
Calculate the two Fourier modes A, given a set of timestamps and a frequency

These are sine/cosine modes
"""
def singleFreqFourierModes(t, freqs):
    N = t.size
    M = len(freqs)
    A = np.zeros([N, 2*M])

    for ii in range(len(freqs)):
        A[:,2*ii] = np.cos(2.0 * np.pi * freqs[ii] * t)
        A[:,2*ii+1] = np.sin(2.0 * np.pi * freqs[ii] * t)

    return A


"""
Calculate the matrix of Fourier modes A, given a set of timestamps

These are sine/cosine basis vectors at evenly separated frequency bins

Mode 0: constant (cos(0))
Mode 1: sin(f_0)
Mode 2: cos(f_0)
Mode 3: sin(f_1)
... etc
"""
def fourierdesignmatrix(t, nmodes, Ttot=None):
  N = t.size
  A = np.zeros([N, nmodes])
  freqs = np.zeros(nmodes)
  T = t.max() - t.min()

  if(nmodes % 2 != 0):
    print "WARNING: Number of modes should be even!"

  # The frequency steps
  #deltaf = (N-1.0) / (N*T)    # This would be orthogonal for regular sampling
  if Ttot == None:
      deltaf = 1.0 / T
  else:
      deltaf = 1.0 / Ttot


  # The zeroth mode (constant, cos(0))
  # Skip this one now!
  # A[:,0] = 0.5 * np.sqrt(2)
  # freqs[0] = 0.0

  # The cosine modes
  for i in range(0, nmodes, 2):
    # Mode number
    k = 1 + int(i / 2)
    # frequency
    omega = 2.0 * np.pi * k * deltaf
    A[:,i] = np.cos(omega * t)
    freqs[i] = k * deltaf

  # The sine modes
  for i in range(1, nmodes, 2):
    # Mode number
    k = int((i + 1) / 2)
    # frequency
    omega = 2.0 * np.pi * k * deltaf
    A[:,i] = np.sin(omega * t)
    freqs[i] = k * deltaf

  # This normalisation would make F unitary in the case of regular sampling
  # A = A * np.sqrt(2.0/N)

  return (A, freqs)


"""
Calculate the design matrix for quadratic spindown
"""
def designqsd(t, f=None):
  if not f==None:
    cols = 4
  else:
    cols = 3
  M = np.ones([len(t), cols])
  
  M[:,1] = t
  M[:,2] = t ** 2
    
  if not f==None:
    M[:,3] = 1.0 / (f**2)
    
  return M.copy()




"""
with n the number of pulsars, return an nxn matrix representing the H&D
correlation matrix
"""
def hdcorrmat(ptapsrs):
    """ Constructs a correlation matrix consisting of the Hellings & Downs
        correlation coefficients. See Eq. (A30) of Lee, Jenet, and
        Price ApJ 684:1304 (2008) for details.

        @param: list of ptaPulsar (or any other markXPulsar) objects
        
    """
    npsrs = len(ptapsrs)
    
    raj = [ptapsrs[i].raj[0] for i in range(npsrs)]
    decj = [ptapsrs[i].decj[0] for i in range(npsrs)]
    pp = np.array([np.cos(decj)*np.cos(raj), np.cos(decj)*np.sin(raj), np.sin(decj)]).T
    cosp = np.array([[np.dot(pp[i], pp[j]) for i in range(npsrs)] for j in range(npsrs)])
    cosp[cosp > 1.0] = 1.0
    xp = 0.5 * (1 - cosp)

    old_settings = np.seterr(all='ignore')
    logxp = 1.5 * xp * np.log(xp)
    np.fill_diagonal(logxp, 0)
    np.seterr(**old_settings)
    hdmat = logxp - 0.25 * xp + 0.5 + 0.5 * np.diag(np.ones(npsrs))

    return hdmat


"""
with n the number of pulsars, return an nxn matrix representing the dipole
(ephemeris) correlation matrix
"""
def dipolecorrmat(ptapsrs):
    """ Constructs a correlation matrix consisting of simple dipole correlations
    """
    npsrs = len(ptapsrs)
    
    raj = [ptapsrs[i].raj[0] for i in range(npsrs)]
    decj = [ptapsrs[i].decj[0] for i in range(npsrs)]
    pp = np.array([np.cos(decj)*np.cos(raj), np.cos(decj)*np.sin(raj), np.sin(decj)]).T
    cosp = np.array([[np.dot(pp[i], pp[j]) for i in range(npsrs)] for j in range(npsrs)])

    cosp[cosp > 1.0] = 1.0

    return cosp


# Calculate the covariance matrix for a red signal
# (for a GWB with unitless amplitude h_c(1yr^{-1}) = 1)
def Cred_sec(toas, alpha=-2.0/3.0, fL=1.0/20, approx_ksum=False):
    day    = 86400.0
    year   = 3.15581498e7
    EulerGamma = 0.5772156649015329

    psrobs = [len(toas)]
    alphaab = np.array([[1.0]])
    times_f = toas / day
    
    npsrs = alphaab.shape[0]

    t1, t2 = np.meshgrid(times_f,times_f)

    # t1, t2 are in units of days; fL in units of 1/year (sidereal for both?)
    # so typical values here are 10^-6 to 10^-3
    x = 2 * np.pi * (day/year) * fL * np.abs(t1 - t2)

    del t1
    del t2

    # note that the gamma is singular for all half-integer alpha < 1.5
    #
    # for -1 < alpha < 0, the x exponent ranges from 4 to 2 (it's 3.33 for alpha = -2/3)
    # so for the lower alpha values it will be comparable in value to the x**2 term of ksum
    #
    # possible alpha limits for a search could be [-0.95,-0.55] in which case the sign of `power`
    # is always positive, and the x exponent ranges from ~ 3 to 4... no problem with cancellation

    # The tolerance for which to use the Gamma function expansion
    tol = 1e-5

    # the exact solutions for alpha = 0, -1 should be acceptable in a small interval around them...
    if abs(alpha) < 1e-7:
        cosx, sinx = np.cos(x), np.sin(x)

        power = cosx - x * sinx
        sinint, cosint = sl.sici(x)

        corr = (year**2 * fL**-2) / (24 * math.pi**2) * (power + x**2 * cosint)
    elif abs(alpha + 1) < 1e-7:
        cosx, sinx = np.cos(x), np.sin(x)

        power = 6 * cosx - 2 * x * sinx - x**2 * cosx + x**3 * sinx
        sinint, cosint = ss.sici(x)

        corr = (year**2 * fL**-4) / (288 * np.pi**2) * (power - x**4 * cosint)
    else:
        # leading-order expansion of Gamma[-2+2*alpha]*Cos[Pi*alpha] around -0.5 and 0.5
        if   abs(alpha - 0.5) < tol:
            cf =  np.pi/2   + (np.pi - np.pi*EulerGamma)              * (alpha - 0.5)
        elif abs(alpha + 0.5) < tol:
            cf = -np.pi/12  + (-11*np.pi/36 + EulerGamma*math.pi/6)     * (alpha + 0.5)
        elif abs(alpha + 1.5) < tol:
            cf =  np.pi/240 + (137*np.pi/7200 - EulerGamma*np.pi/120) * (alpha + 1.5)
        else:
            cf = ss.gamma(-2+2*alpha) * np.cos(np.pi*alpha)

        power = cf * x**(2-2*alpha)

        # Mathematica solves Sum[(-1)^n x^(2 n)/((2 n)! (2 n + 2 alpha - 2)), {n, 0, Infinity}]
        # as HypergeometricPFQ[{-1+alpha}, {1/2,alpha}, -(x^2/4)]/(2 alpha - 2)
        # the corresponding scipy.special function is hyp1f2 (which returns value and error)
        # TO DO, for speed: could replace with the first few terms of the sum!
        if approx_ksum:
            ksum = 1.0 / (2*alpha - 2) - x**2 / (4*alpha) + x**4 / (24 * (2 + 2*alpha))
        else:
            ksum = ss.hyp1f2(alpha-1,0.5,alpha,-0.25*x**2)[0]/(2*alpha-2)

        del x

        # this form follows from Eq. (A31) of Lee, Jenet, and Price ApJ 684:1304 (2008)
        corr = -(year**2 * fL**(-2+2*alpha)) / (12 * np.pi**2) * (power + ksum)
        
    return corr


"""
The real-valued spherical harmonics
"""
def real_sph_harm(mm, ll, phi, theta):
    if mm>0:
        ans = (1./math.sqrt(2)) * \
                (ss.sph_harm(mm, ll, phi, theta) + \
                ((-1)**mm) * ss.sph_harm(-mm, ll, phi, theta))
    elif mm==0:
        ans = ss.sph_harm(0, ll, phi, theta)
    elif mm<0:
        ans = (1./(math.sqrt(2)*complex(0.,1))) * \
                (ss.sph_harm(-mm, ll, phi, theta) - \
                ((-1)**mm) * ss.sph_harm(mm, ll, phi, theta))

    return ans.real


# The GWB general anisotropic correlations as defined in
# Mingarelli and Vecchio (submitted); Taylor and Gair (submitted)
class aniCorrelations(object):
    phiarr = None           # The phi pulsar position parameters
    thetaarr = None         # The theta pulsar position parameters
    gamma_ml = None         # The gamma_ml (see anisotropygammas.py)

    # The anisotropic search requires a specific type of prior: the combination
    # c_lm * 
    priorgridbins = 16
    priorphi = None         # Phi value of the locations for a prior check
    priortheta = None       # Theta value of the locations for a prior check

    # Correlation matrices for the anisotropic components
    corrhd = None   # H&D correlations
    corr = []
    l = 1           # The order of the anisotropic correlations (dipole, quadrupole, ...)

    # Pre-compute the spherical harmonics for all sky positions
    SpHmat = None

    def __init__(self, psrs=None, l=1):
        # If we have a pulsars object, initialise the angular quantities
        if psrs != None:
            self.setmatrices(psrs, l)
        else:
            self.phiarr = None           # The phi pulsar position parameters
            self.thetaarr = None         # The theta pulsar position parameters
            self.gamma_ml = None         # The gamma_ml (see anisotropygammas.py)

            self.priorgridbins = 16
            self.priorphi = None
            self.priortheta = None

            self.corrhd = None
            self.corr = []
            self.SpHmat = None

    def clmlength(self):
        return (self.l+1)**2-1

    def setmatrices(self, psrs, l):
        # First set all the pulsar positions
        self.phiarr = np.zeros(len(psrs))
        self.thetaarr = np.zeros(len(psrs))
        self.l = l

        for ii in range(len(psrs)):
            self.phiarr[ii] = psrs[ii].raj
            self.thetaarr[ii] = np.pi/2 - psrs[ii].decj

        # Construct a nxn grid of phi/theta values for prior checks
        prphi = np.linspace(0.0, 2*np.pi, self.priorgridbins, endpoint=False)
        prtheta = np.linspace(0.0, np.pi, self.priorgridbins)
        pprphi, pprtheta = np.meshgrid(prphi, prtheta)
        self.priorphi = pprphi.flatten()
        self.priortheta = pprtheta.flatten()

        self.corrhd = hdcorrmat(psrs)

        for ll in range(1, self.l+1):
            mmodes = 2*ll+1     # Number of modes for this ll

            # Create the correlation matrices for this value of l
            for mm in range(mmodes):
                self.corr.append(np.zeros((len(psrs), len(psrs))))

            for aa in range(len(psrs)):
                for bb in range(aa, len(psrs)):
                    plus_gamma_ml = []  # gammas for this pulsar pair
                    neg_gamma_ml = []
                    gamma_ml = []
                    for mm in range(ll+1):
                        intg_gamma = ang.int_Gamma_lm(mm, ll, \
                                self.phiarr[aa], self.phiarr[bb], \
                                self.thetaarr[aa],self.thetaarr[bb])


                        neg_intg_gamma= (-1)**(mm) * intg_gamma  # (-1)^m Gamma_ml
                        plus_gamma_ml.append(intg_gamma)     # all gammas
                        neg_gamma_ml.append(neg_intg_gamma)  # neg m gammas

                    neg_gamma_ml = neg_gamma_ml[1:]          # Use 0 only once
                    rev_neg_gamma_ml = neg_gamma_ml[::-1]    # Reverse list direction
                    gamma_ml = rev_neg_gamma_ml+plus_gamma_ml

                    # Fill the corrcur matrices for all m
                    mindex = len(self.corr) - mmodes    # Index first m mode
                    for mm in range(mmodes):
                        m = mm - ll

                        self.corr[mindex+mm][aa, bb] = \
                                ang.real_rotated_Gammas(m, ll, \
                                self.phiarr[aa], self.phiarr[bb], \
                                self.thetaarr[aa], self.thetaarr[bb], gamma_ml)

                        """
                        if aa == 0 and bb == 1:
                            print "-----------------"
                            print "pulsars: ", psrs[aa].name, psrs[bb].name
                            print "phi: ", self.phiarr[aa], self.phiarr[bb]
                            print "theta: ", self.thetaarr[aa], self.thetaarr[bb]
                            print "(ll, mm) = ", ll, m
                            print "indexlm = ", mindex+mm
                            print "mindex = ", mindex
                            print "-----------------"

                            newnorm = 3./(8*np.pi)
                            oldnorm = 3./(4*np.sqrt(np.pi))

                            print "corr: ", ang.real_rotated_Gammas(m, ll, \
                                self.phiarr[aa], self.phiarr[bb], \
                                self.thetaarr[aa], self.thetaarr[bb], gamma_ml)
                        """

                        if aa != bb:
                            self.corr[mindex+mm][bb, aa] = self.corr[mindex+mm][aa, bb]

        self.SpHmat = np.zeros((self.priorgridbins*self.priorgridbins, self.clmlength()))
        gridindex = 0
        cindex = 0
        #for ii in range(self.priorgridbins):
        #    for jj in range(self.priorgridbins):
        for ii in range(self.priorgridbins**2):
                cindex = 0
                for ll in range(1, self.l+1):
                    for mm in range(-ll, ll+1):
                        self.SpHmat[gridindex, cindex] = real_sph_harm(mm, ll, self.priorphi[ii], self.priortheta[ii])

                        cindex += 1

                gridindex += 1


    def priorIndicator(self, clm):
        # Check whether sum_lm c_lm * Y_lm > 0 for this combination of clm
        if self.priorphi == None or self.priortheta == None:
            raise ValueError("ERROR: first define the anisotropic prior-check positions")

        if len(self.priorphi) != len(self.priortheta):
            raise ValueError("ERROR: len(self.priorphi) != len(self.priortheta)")

        # Number of clm is 3 + 5 + 7 + ... (2*self.l+1)
        if len(clm) != self.clmlength():
            print "len(clm) = ", len(clm), "clmlength = ", self.clmlength()
            raise ValueError("ERROR: len(clm) != clmlength")

        clmYlm = clm * self.SpHmat
        S = np.sum(clmYlm, axis=1) + 1.0

        return np.all(S > 0.0)

    # Return the full correlation matrix that depends on the clm. This
    # correlation matrix only needs to be multiplied with the signal amplitude
    # and the time-correlations
    def corrmat(self, clm):
        # Number of clm is 3 + 5 + 7 + ... (2*self.l+1)
        if len(clm) != self.clmlength():
            raise ValueError("ERROR: len(clm) != clmlength")

        corrreturn = self.corrhd.copy()
        """
        np.savetxt('corrmat_0_0.txt', corrreturn)
        """
        index = 0
        for ll in range(1, self.l+1):
            for mm in range(-ll, ll+1):
                corrreturn += clm[index] * self.corr[index]

                """
                if clm[index] != 0:
                    print "\nIndex = " + str(index) + "   l, m = " + str(ll) + ',' + str(mm)
                    print "clm[index] = " + str(clm[index])
                """

                """
                # Write the matrices to file
                filename = 'corrmat_' + str(ll) + '_' + str(mm) + '.txt'
                np.savetxt(filename, self.corr[index])
                print "Just saved '" + filename + "'"
                """

                index += 1

        return corrreturn



"""
A general signal element of the pta model/likelihood.

For now, the Fmat fourier design matrices are assumed to be for identical
frequencies for all pulsars.
"""
class ptasignal(object):
    pulsarind = None        # pulsar nr. for EFAC/EQUAD
    stype = "none"          # EFAC, EQUAD, spectrum, powerlaw,
                            # dmspectrum, dmpowerlaw, fouriercoeff...
    corr = "single"         # single, gr, uniform, dipole, anisotropicgwb...
                            # Here dipole is not the dipole in anisotropies, but
                            # in 'ephemeris' etc.

    flagname = 'efacequad'  # Name of flag this applies to
    flagvalue = 'noname'    # Flag value this applies to

    npars = 0               # Number of parameters
    ntotpars = 0            # Total number of parameters (also non-varying)
    nindex = 0              # Index in parameters array
    npsrfreqindex = 0       # Index of frequency line for this psr (which line)
                            #   Do not double-count frequencies (so not modes, but
                            #   freqs)
    npsrdmfreqindex = 0     # Index of DM frequency line for this psr (which line)

    bvary = None            # Which parameters are varying of this signals

    pmin = None             # Minimum bound for all parameters (also n.v.)
    pmax = None             # Maximum bound for all parameters (also n.v.)
    pwidth = None           # Stepsize bound for all parameters (also n.v.)
    pstart = None           # Start position for all parameters (also n.v.)

    # Quantities for EFAC/EQUAD
    Nvec = None             # For in the mark3+ likelihood

    # If this pulsar has only one efac/equad parameter, use computational
    # shortcut, using:
    accelNoise = False      # Works only for efac-only (implement automagically?)

    # Quantities for spectral noise
    Tmax = None
    corrmat = None

    aniCorr = None       # Anisotropic correlations are described by this class



"""
Basic implementation of the model/likelihood. Most of the likelihood functions
use models as outlined in Lentati et al. (2013).

mark1loglikelihood: The red noise Fourier modes are included numerically. Larger
dimensional space, but quicker evaluation. At his point, the inversion of the
Phi matrix is only fast if phi is diagonal.

mark2loglikelihood: only efac + equad signals

mark3loglikelihood: analytically integrated over the red noise Fourier modes. DM
variations are projected on these modes, which is very suboptimal. Do not use
with DM variations. The Phi matrix inversion is not optimised per frequency. At
least one red signal must be included for each pulsar

mark6loglikelihood: analytically integrated over the red noise
Fourier modes, and the DM variation Fourier modes. The integration is done
simultaneously. Makes for a larger Phi matrix.

mark7loglikelihood: like mark3loglikelihood, but allows for RJMCMC Fourier mode
selection

mark8loglikelihood: like mark6loglikelihood, but allows for RJMCMC Fourier mode
selection

mark9loglikelihood: like mark3loglikelihood, but allows for an extra noise
source, which models a single frequency-source with a variable frequency and
amplitude
"""
class ptaPulsar(object):
    raj = 0
    decj = 0
    toas = None
    toaerrs = None
    residuals = None
    freqs = None
    Gmat = None
    Gcmat = None
    Mmat = None
    ptmpars = []
    ptmdescription = []
    flags = None
    name = "J0000+0000"

    # The auxiliary quantities
    Fmat = None
    SFmat = None            # Fmatrix for the frequency lines
    FFmat = None            # Total of Fmat and SFmat
    Fdmmat = None
    SFdmmat = None         # Fdmmatrix for the dm frequency lines
    #FFdmmat = None         # Total of SFdmmatrix and Fdmmat
    Dmat = None
    DF = None
    DSF = None
    DFF = None              # Total of DF and DSF
    Ffreqs = None       # Frequencies of the red noise
    SFfreqs = None      # Single modelled frequencies
    SFdmfreqs = None
    frequencyLinesAdded = 0      # Whether we have > 1 single frequency line
    dmfrequencyLinesAdded = 0      # Whether we have > 1 single frequency line
    Fdmfreqs = None
    Emat = None
    EEmat = None
    Gr = None
    GGr = None
    GtF = None
    #GGtF = None
    #GGtFF = None
    GGtD = None
    AGr = None      # Replaces GGr in 2-component noise model
    AGF = None      # Replaces GGtF in 2-component noise model
    AGD = None      # Replaces GGtD in 2-component noise model
    AGE = None      # Replaces GGtE in 2-component noise model

    # Auxiliaries used in the likelihood
    twoComponentNoise = False       # Whether we use the 2-component noise model
    Nvec = None             # The total white noise (eq^2 + ef^2*err)
    Wvec = None             # The weights in 2-component noise
    Nwvec = None            # Total noise in 2-component basis (eq^2 + ef^2*Wvec)

    # To select the number of Frequency modes
    bfinc = None        # Number of modes of all internal matrices
    bfdminc = None      # Number of modes of all internal matrices (DM)
    bcurfinc = None     # Current number of modes in RJMCMC
    bcurfdminc = None   # Current number of modes in RJMCMC

    def __init__(self):
        self.raj = 0
        self.decj = 0
        self.toas = None
        self.toaerrs = None
        self.residuals = None
        self.freqs = None
        self.Gmat = None
        self.Gcmat = None
        self.Mmat = None
        self.ptmpars = []
        self.ptmdescription = []
        self.flags = None
        self.name = "J0000+0000"

        self.Fmat = None
        self.SFmat = None
        self.FFmat = None
        self.Fdmmat = None
        self.Dmat = None
        self.DF = None
        self.Ffreqs = None
        self.SFfreqs = None
        self.Fdmfreqs = None
        self.Emat = None
        self.EEmat = None
        self.Gr = None
        self.GGr = None
        self.GtF = None
        #self.GGtF = None
        #self.GGtFF = None
        self.GGtD = None

        self.bfinc = None
        self.bfdminc = None
        self.bprevfinc = None
        self.bprevfdminc = None

    def readFromH5(self, filename, psrname):
        h5file = h5.File(filename, 'r+')

        # Retrieve the models group
        if not "Data" in h5file:
            h5file.close()
            h5file = None
            raise IOError, "no Data group in hdf5 file"

        datagroup = h5file["Data"]

        # Retrieve the pulsars group
        if not "Pulsars" in datagroup:
            h5file.close()
            h5file = None
            raise IOError, "no Pulsars group in hdf5 file"

        pulsarsgroup = datagroup["Pulsars"]

        # Retrieve the pulsar
        if not psrname in pulsarsgroup:
            h5file.close()
            h5file = None
            raise IOError, "no Pulsar " + psrname + " found in hdf5 file"

        # Read the position
        rajind = np.flatnonzero(np.array(pulsarsgroup[psrname]['tmp_name']) == 'RAJ')
        decjind = np.flatnonzero(np.array(pulsarsgroup[psrname]['tmp_name']) == 'DECJ')
        self.raj = np.array(pulsarsgroup[psrname]['tmp_valpre'])[rajind]
        self.decj = np.array(pulsarsgroup[psrname]['tmp_valpre'])[decjind]

        # Obtain residuals, TOAs, etc.
        self.toas = np.array(pulsarsgroup[psrname]['TOAs'])
        self.toaerrs = np.array(pulsarsgroup[psrname]['toaErr'])
        self.residuals = np.array(pulsarsgroup[psrname]['prefitRes'])
        self.freqs = np.array(pulsarsgroup[psrname]['freq'])
        self.Mmat = np.array(pulsarsgroup[psrname]['designmatrix'])

        # See if we can find the G-matrix and coG-matrix
        if not "Gmatrix" in pulsarsgroup[psrname] or not "coGmatrix" in pulsarsgroup[psrname]:
            print "(co)Gmatrix not found for " + psrname + ". Constructing it now."
            U, s, Vh = sl.svd(self.Mmat)
            self.Gmat = U[:, self.Mmat.shape[1]:].copy()
            self.Gcmat = U[:, :self.Mmat.shape[1]].copy()
        else:
            self.Gmat = np.array(pulsarsgroup[psrname]['Gmatrix'])
            self.Gcmat = np.array(pulsarsgroup[psrname]['coGmatrix'])

        # Obtain the other stuff
        self.ptmpars = np.array(pulsarsgroup[psrname]['tmp_valpre'])
        if "efacequad" in pulsarsgroup[psrname]['Flags']:
            self.flags = map(str, pulsarsgroup[psrname]['Flags']['efacequad'])
        else:
            self.flags = [psrname] * len(self.toas)

        self.ptmdescription = map(str, pulsarsgroup[psrname]['tmp_name'])
        self.name = psrname

        h5file.close()
        h5file = None

    def readFromImagination(self, filename, psrname):
        # Read the position
        self.raj = np.array([np.pi/4.0])
        self.decj = np.array([np.pi/4.0])

        # Obtain residuals, TOAs, etc.
        self.toas = np.linspace(0, 10*365.25*3600*24, 300)
        self.toaerrs = np.array([1.0e-7]*len(self.toas))
        self.residuals = np.array([0.0e-7]*len(self.toas))
        self.freqs = np.array([
                np.array([720]*int(len(self.toas)/3)), \
                np.array([1440]*int(len(self.toas)/3)), \
                np.array([2880]*int(len(self.toas)/3))]).T.flatten()

        self.Mmat = designqsd(self.toas, self.freqs)

        U, s, Vh = sl.svd(self.Mmat)
        self.Gmat = U[:, self.Mmat.shape[1]:].copy()

        self.psrname = 'J0000+0000'
        self.flags = [self.psrname] * len(self.toas)

        self.ptmdescription = ['QSDpar'] * self.Mmat.shape[1]

    # Modify the design matrix in some general way. Either add DM derivatives,
    # or remove jumps, or ...
    def getModifiedDesignMatrix(self, addDMQSD=False, removeJumps=False):
        # Which rows of Mmat to keep:
        indkeep = np.array([1]*self.Mmat.shape[1], dtype=np.bool)
        dmaddes = ['DM', 'DM1', 'DM2']
        dmadd = np.array([addDMQSD]*len(dmaddes), dtype=np.bool)
        for ii in range(self.Mmat.shape[1]):
            # Check up on jumps.
            parlabel = self.ptmdescription[ii]
            firstfour = parlabel[:4]
            if removeJumps and firstfour.upper() == 'JUMP':
                # This is a jump. Remove it
                indkeep[ii] = False

            # Check up on DM parameters
            if parlabel in dmaddes:
                # Parameter in the list, so mark as such
                dmadd[dmaddes.index(parlabel)] = False

        # Construct a new design matrix with/without the Jump parameters
        tempM = self.Mmat[:, indkeep]
        tempptmpars = self.ptmpars[indkeep]
        tempptmdescription = []
        for ii in range(len(self.ptmdescription)):
            if indkeep[ii]:
                tempptmdescription.append(self.ptmdescription[ii])

        # Construct the design matrix elements for the DM QSD if required, and
        # add them to the new M matrix
        if np.sum(dmadd) > 0:
            # Construct the DM QSD matrix
            dmqsdM = np.zeros((self.Mmat.shape[0], np.sum(dmadd)))
            dmqsddes = []
            dmqsdpars = np.zeros(np.sum(dmadd))
            Dmatdiag = DMk / (self.freqs**2)
            index = 0
            for ii in range(len(dmaddes)):
                if dmadd[ii]:
                    dmqsdM[:, index] = Dmatdiag * (self.toas ** ii)
                    if ii > 0:
                        description = 'DM' + str(ii)
                    else:
                        description = 'DM'
                    dmqsddes.append(description)
                    dmqsdpars[index] = 0.0
                    index += 1

            newM = np.append(tempM, dmqsdM, axis=1)
            newptmpars = np.append(tempptmpars, dmqsdpars)
            newptmdescription = tempptmdescription + dmqsddes
        else:
            newM = tempM
            newptmpars = tempptmpars
            newptmdescription = tempptmdescription

        # Construct the G-matrices
        U, s, Vh = sl.svd(newM)
        newG = U[:, (newM.shape[1]):].copy()
        newGc = U[:, :(newM.shape[1])].copy()

        return newM, newG, newGc, newptmpars, newptmdescription



    # Modify the design matrix to include fitting for a quadratic in the DM
    # signal.
    # TODO: Check if the DM is fit for in the design matrix. Use ptmdescription
    #       for that. It should have a field with 'DM' in it.
    def addDMQuadratic(self):
        self.Mmat, self.Gmat, self.Gcmat, self.ptmpars, self.ptmdescription = \
                self.getModifiedDesignMatrix(addDMQSD=True, removeJumps=False)

        """
        if 'DM' in self.ptmdescription:
            # DM is included, do not include it again
            newM = np.zeros((self.Mmat.shape[0], self.Mmat.shape[1]+2))
            Dmatdiag = DMk / (self.freqs**2)
            d = np.array([Dmatdiag*self.toas, Dmatdiag*(self.toas**2)]).T

            self.ptmdescription.append('DM1')
            self.ptmdescription.append('DM2')
            self.ptmpars = np.append(self.ptmpars, [0.0, 0.0])
            
            newM[:,:-2] = self.Mmat
            newM[:,-2:] = d
        else:
            # DM is not included, include it now
            newM = np.zeros((self.Mmat.shape[0], self.Mmat.shape[1]+3))
            Dmatdiag = DMk / (self.freqs**2)
            d = np.array([Dmatdiag, Dmatdiag*self.toas, Dmatdiag*(self.toas**2)]).T

            self.ptmdescription.append('DM')
            self.ptmdescription.append('DM1')
            self.ptmdescription.append('DM2')
            self.ptmpars = np.append(self.ptmpars, [0.0, 0.0, 0.0])
            
            newM[:,:-3] = self.Mmat
            newM[:,-3:] = d

        self.Mmat = newM
        U, s, Vh = sl.svd(self.Mmat)
        self.Gmat = U[:, (self.Mmat.shape[1]):].copy()
        self.Gcmat = U[:, :(self.Mmat.shape[1])].copy()
        """



    """
    Create auxiliary quantities for the different likelihood functions, like GtF
    etc.

    TODO: make the flow of this function a bit more transparent. Just make a few
    big blocks for the different likelihood functions. This is too cluttered
    """
    def createAuxiliaries(self, Tmax, nfreqs, ndmfreqs, twoComponent=False, \
            nSingleFreqs=0, nSingleDMFreqs=0, likfunc='mark3'): 

        if likfunc == 'mark2':
            self.Gr = np.dot(self.Gmat.T, self.residuals)
            self.GGr = np.dot(self.Gmat, self.Gr)

            if twoComponent:
                self.twoComponentNoise = True

                # Diagonalise GtEfG
                GtNeG = np.dot(self.Gmat.T, ((self.toaerrs**2) * self.Gmat.T).T)
                self.Wvec, self.Amat = sl.eigh(GtNeG)

                self.AGr = np.dot(self.Amat.T, self.Gr)
                self.AG = np.dot(self.Amat.T, self.Gmat.T)

        if likfunc == 'mark3' or likfunc == 'mark3fa':
            (self.Fmat, self.Ffreqs) = fourierdesignmatrix(self.toas, 2*nfreqs, Tmax)
            self.Gr = np.dot(self.Gmat.T, self.residuals)
            self.GGr = np.dot(self.Gmat, self.Gr)
            self.GtF = np.dot(self.Gmat.T, self.Fmat)
            #self.GGtF = np.dot(self.Gmat, self.GtF)

            if twoComponent:
                self.twoComponentNoise = True

                # Diagonalise GtEfG
                GtNeG = np.dot(self.Gmat.T, ((self.toaerrs**2) * self.Gmat.T).T)
                self.Wvec, self.Amat = sl.eigh(GtNeG)

                self.AGr = np.dot(self.Amat.T, self.Gr)
                self.AGF = np.dot(self.Amat.T, self.GtF)
                self.AG = np.dot(self.Amat.T, self.Gmat.T)

        if likfunc == 'mark4':
            (self.Fmat, self.Ffreqs) = fourierdesignmatrix(self.toas, 2*nfreqs, Tmax)
            self.Gr = np.dot(self.Gmat.T, self.residuals)
            self.GGr = np.dot(self.Gmat, self.Gr)
            self.GtF = np.dot(self.Gmat.T, self.Fmat)
            #self.GGtF = np.dot(self.Gmat, self.GtF)
            self.avetoas, self.U = dailyaveragequantities(self.toas)
            GtU = np.dot(self.Gmat.T, self.U)

            self.UtF = np.dot(self.U.T, self.Fmat)
            self.Qamp = 1.0

            if twoComponent:
                self.twoComponentNoise = True

                # Diagonalise GtEfG
                GtNeG = np.dot(self.Gmat.T, ((self.toaerrs**2) * self.Gmat.T).T)
                self.Wvec, self.Amat = sl.eigh(GtNeG)

                self.AGr = np.dot(self.Amat.T, self.Gr)
                self.AGU = np.dot(self.Amat.T, GtU)

        if likfunc == 'mark4ln':
            (self.Fmat, self.Ffreqs) = fourierdesignmatrix(self.toas, 2*nfreqs, Tmax)
            self.Gr = np.dot(self.Gmat.T, self.residuals)
            self.GGr = np.dot(self.Gmat, self.Gr)
            self.GtF = np.dot(self.Gmat.T, self.Fmat)
            #self.GGtF = np.dot(self.Gmat, self.GtF)
            self.avetoas, self.U = dailyaveragequantities(self.toas)
            GtU = np.dot(self.Gmat.T, self.U)

            self.UtF = np.dot(self.U.T, self.Fmat)
            self.Qamp = 1.0

            # Initialise the single frequency with a frequency of 10 / yr
            self.frequencyLinesAdded = nSingleFreqs
            spd = 24 * 3600.0
            spy = 365.25 * spd
            deltaf = 2.3 / spy      # Just some random number
            sfreqs = np.linspace(deltaf, 5.0*deltaf, nSingleFreqs)
            self.SFmat = singleFreqFourierModes(self.toas, np.log10(sfreqs))
            self.FFmat = np.append(self.Fmat, self.SFmat, axis=1)
            self.SFfreqs = np.log10(np.array([sfreqs, sfreqs]).T.flatten())
            GtFF = np.dot(self.Gmat.T, self.FFmat)
            #self.GGtFF = np.dot(self.Gmat, GtFF)

            self.UtFF = np.dot(self.U.T, self.FFmat)

            if twoComponent:
                self.twoComponentNoise = True

                # Diagonalise GtEfG
                GtNeG = np.dot(self.Gmat.T, ((self.toaerrs**2) * self.Gmat.T).T)
                self.Wvec, self.Amat = sl.eigh(GtNeG)

                self.AGr = np.dot(self.Amat.T, self.Gr)
                self.AGU = np.dot(self.Amat.T, GtU)


        if likfunc == 'mark6' or likfunc == 'mark6fa':
            # Red noise
            (self.Fmat, self.Ffreqs) = fourierdesignmatrix(self.toas, 2*nfreqs, Tmax)
            self.Gr = np.dot(self.Gmat.T, self.residuals)
            self.GGr = np.dot(self.Gmat, self.Gr)
            self.GtF = np.dot(self.Gmat.T, self.Fmat)
            #self.GGtF = np.dot(self.Gmat, self.GtF)

            # DM
            (self.Fdmmat, self.Fdmfreqs) = fourierdesignmatrix(self.toas, 2*ndmfreqs, Tmax)
            self.Dmat = np.diag(DMk / (self.freqs**2))
            self.DF = np.dot(self.Dmat, self.Fdmmat)
            GtD = np.dot(self.Gmat.T, self.DF)
            self.GGtD = np.dot(self.Gmat, GtD)

            # DM + Red noise stuff (mark6 needs this)
            self.Emat = np.append(self.Fmat, self.DF, axis=1)
            GtE = np.dot(self.Gmat.T, self.Emat)
            self.GGtE = np.dot(self.Gmat, GtE)

            if twoComponent:
                self.twoComponentNoise = True

                # Diagonalise GtEfG
                GtNeG = np.dot(self.Gmat.T, ((self.toaerrs**2) * self.Gmat.T).T)
                self.Wvec, self.Amat = sl.eigh(GtNeG)

                self.AGr = np.dot(self.Amat.T, self.Gr)
                self.AGF = np.dot(self.Amat.T, self.GtF)
                self.AGD = np.dot(self.Amat.T, GtD)
                self.AGE = np.dot(self.Amat.T, GtE)

        if likfunc == 'mark7':
            (self.Fmat, self.Ffreqs) = fourierdesignmatrix(self.toas, 2*nfreqs, Tmax)
            self.Gr = np.dot(self.Gmat.T, self.residuals)
            self.GGr = np.dot(self.Gmat, self.Gr)
            self.GtF = np.dot(self.Gmat.T, self.Fmat)
            #self.GGtF = np.dot(self.Gmat, self.GtF)

            if twoComponent:
                self.twoComponentNoise = True

                # Diagonalise GtEfG
                GtNeG = np.dot(self.Gmat.T, ((self.toaerrs**2) * self.Gmat.T).T)
                self.Wvec, self.Amat = sl.eigh(GtNeG)

                self.AGr = np.dot(self.Amat.T, self.Gr)
                self.AGF = np.dot(self.Amat.T, self.GtF)


        if likfunc == 'mark8':

            (self.Fmat, self.Ffreqs) = fourierdesignmatrix(self.toas, 2*nfreqs, Tmax)
            self.Gr = np.dot(self.Gmat.T, self.residuals)
            self.GGr = np.dot(self.Gmat, self.Gr)
            self.GtF = np.dot(self.Gmat.T, self.Fmat)
            #self.GGtF = np.dot(self.Gmat, self.GtF)

            # For the DM stuff
            (self.Fdmmat, self.Fdmfreqs) = fourierdesignmatrix(self.toas, 2*ndmfreqs, Tmax)
            self.Dmat = np.diag(DMk / (self.freqs**2))
            self.DF = np.dot(self.Dmat, self.Fdmmat)
            GtD = np.dot(self.Gmat.T, self.DF)
            self.GGtD = np.dot(self.Gmat, GtD)

            # DM + Red noise stuff
            self.Emat = np.append(self.Fmat, self.DF, axis=1)
            GtE = np.dot(self.Gmat.T, self.Emat)
            self.GGtE = np.dot(self.Gmat, GtE)

            # For a two-component noise model, we need some more stuff done
            if twoComponent:
                self.twoComponentNoise = True

                # Diagonalise GtEfG
                GtNeG = np.dot(self.Gmat.T, ((self.toaerrs**2) * self.Gmat.T).T)
                self.Wvec, self.Amat = sl.eigh(GtNeG)

                self.AGr = np.dot(self.Amat.T, self.Gr)
                self.AGF = np.dot(self.Amat.T, self.GtF)
                self.AGD = np.dot(self.Amat.T, GtD)
                self.AGE = np.dot(self.Amat.T, GtE)

        if likfunc == 'mark9':
            (self.Fmat, self.Ffreqs) = fourierdesignmatrix(self.toas, 2*nfreqs, Tmax)
            self.Gr = np.dot(self.Gmat.T, self.residuals)
            self.GGr = np.dot(self.Gmat, self.Gr)
            self.GtF = np.dot(self.Gmat.T, self.Fmat)
            #self.GGtF = np.dot(self.Gmat, self.GtF)

            # Initialise the single frequency with a frequency of 10 / yr
            self.frequencyLinesAdded = nSingleFreqs
            spd = 24 * 3600.0
            spy = 365.25 * spd
            deltaf = 2.3 / spy      # Just some random number
            sfreqs = np.linspace(deltaf, 5.0*deltaf, nSingleFreqs)
            self.SFmat = singleFreqFourierModes(self.toas, np.log10(sfreqs))
            self.FFmat = np.append(self.Fmat, self.SFmat, axis=1)
            self.SFfreqs = np.log10(np.array([sfreqs, sfreqs]).T.flatten())
            GtFF = np.dot(self.Gmat.T, self.FFmat)
            #self.GGtFF = np.dot(self.Gmat, GtFF)

            # For a two-component noise model, we need some more stuff done
            if twoComponent:
                self.twoComponentNoise = True

                # Diagonalise GtEfG
                GtNeG = np.dot(self.Gmat.T, ((self.toaerrs**2) * self.Gmat.T).T)
                self.Wvec, self.Amat = sl.eigh(GtNeG)

                self.AGr = np.dot(self.Amat.T, self.Gr)
                self.AGF = np.dot(self.Amat.T, self.GtF)
                self.AGFF = np.dot(self.Amat.T, GtFF)

                self.AG = np.dot(self.Amat.T, self.Gmat.T)

        if likfunc == 'mark10':
            (self.Fmat, self.Ffreqs) = fourierdesignmatrix(self.toas, 2*nfreqs, Tmax)
            self.Gr = np.dot(self.Gmat.T, self.residuals)
            self.GGr = np.dot(self.Gmat, self.Gr)
            self.GtF = np.dot(self.Gmat.T, self.Fmat)
            #self.GGtF = np.dot(self.Gmat, self.GtF)

            # For the DM stuff
            (self.Fdmmat, self.Fdmfreqs) = fourierdesignmatrix(self.toas, 2*ndmfreqs, Tmax)
            self.Dmat = np.diag(DMk / (self.freqs**2))
            self.DF = np.dot(self.Dmat, self.Fdmmat)
            GtD = np.dot(self.Gmat.T, self.DF)
            self.GGtD = np.dot(self.Gmat, GtD)

            # DM + Red noise stuff (mark6 needs this)
            self.Emat = np.append(self.Fmat, self.DF, axis=1)
            GtE = np.dot(self.Gmat.T, self.Emat)
            self.GGtE = np.dot(self.Gmat, GtE)

            # Initialise the single frequency with a frequency of 10 / yr
            self.frequencyLinesAdded = nSingleFreqs
            self.dmfrequencyLinesAdded = nSingleDMFreqs
            spd = 24 * 3600.0
            spy = 365.25 * spd
            deltaf = 2.3 / spy      # Just some random number
            sfreqs = np.linspace(deltaf, 5.0*deltaf, nSingleFreqs)
            sdmfreqs = np.linspace(deltaf, 5.0*deltaf, nSingleDMFreqs)
            self.SFmat = singleFreqFourierModes(self.toas, np.log10(sfreqs))
            self.SFdmmat = singleFreqFourierModes(self.toas, np.log10(sdmfreqs))
            self.FFmat = np.append(self.Fmat, self.SFmat, axis=1)
            #self.FFdmmat = np.append(self.Fdmmat, self.SFdmmat, axis=1)
            self.SFfreqs = np.log10(np.array([sfreqs, sfreqs]).T.flatten())
            self.SFdmfreqs = np.log10(np.array([sdmfreqs, sdmfreqs]).T.flatten())
            self.DSF = np.dot(self.Dmat, self.SFdmmat)
            self.DFF = np.append(self.DF, self.DSF, axis=1)

            GtFF = np.dot(self.Gmat.T, self.FFmat)
            #self.GGtFF = np.dot(self.Gmat, GtFF)

            self.EEmat = np.append(self.FFmat, self.DFF, axis=1)
            GtEE = np.dot(self.Gmat.T, self.EEmat)
            self.GGtEE = np.dot(self.Gmat, GtEE)

            # For a two-component noise model, we need some more stuff done
            if twoComponent:
                self.twoComponentNoise = True

                # Diagonalise GtEfG
                GtNeG = np.dot(self.Gmat.T, ((self.toaerrs**2) * self.Gmat.T).T)
                self.Wvec, self.Amat = sl.eigh(GtNeG)

                self.AGr = np.dot(self.Amat.T, self.Gr)
                self.AGF = np.dot(self.Amat.T, self.GtF)

                self.AGFF = np.dot(self.Amat.T, GtFF)
                self.AGD = np.dot(self.Amat.T, GtD)

                self.AGE = np.dot(self.Amat.T, GtE)
                self.AGEE = np.dot(self.Amat.T, GtEE)



    # When doing Fourier mode selection, like in mark7/mark8, we need an adjusted
    # version of the E-matrix, which only includes certain columns. Select those
    # here
    # bfinc and bfdminc are Boolean arrays indicating which Frequencies to include
    def setLimitedModeAuxiliaries(self, bfinc, bfdminc, likfunc='mark7'):
        bfincnp = np.array(bfinc, dtype=np.bool)
        bfdmincnp = np.array(bfdminc, dtype=np.bool)

        if not (np.all(bfincnp == self.bfinc) and np.all(bfdmincnp == self.bfdminc)):
            if self.bfinc == None or self.bfdminc == None:
                # First RJMCMC step, initialise all RJMCMC ones, too
                self.bcurfinc = bfincnp.copy()
                self.bcurfdminc = bfdmincnp.copy()

            self.bfinc = bfincnp.copy()
            self.bfdminc = bfdmincnp.copy()

            bf = np.array([bfincnp, bfincnp]).T.flatten()
            bfdm = np.array([bfdmincnp, bfdmincnp]).T.flatten()

            if self.twoComponentNoise:
                # For mark8
                # TODO: this selecting is fast, but not general. For general, need
                #       advanced indexing
                self.lAGF = self.AGF[:,bf]

                if not likfunc in ['mark2', 'mark3', 'mark3fa', 'mark4', 'mark7', 'mark9']:
                    self.lAGE = np.append(self.AGE[:,bf], self.AGD[:,bfdm], axis=1)

                if likfunc in ['mark9', 'mark10']:
                    bff = np.append(bf, [True]*self.FFmat.shape[1])
                    self.lAGFF = self.AGFF[:, bff]

                    if likfunc in ['mark10']:
                        bffdm = np.append(bff, bfdm)
                        self.lAGEE = self.AGEE[:, bffdm]
            else:
                # For mark7
                self.lFmat = self.Fmat[:,bf]
                #self.lGGtF = self.GGtF[:,bf]  # Not used

                if not likfunc in ['mark2', 'mark3', 'mark3fa', 'mark4', 'mark7', 'mark9']:
                    self.lEmat = np.append(self.Fmat[:,bf], self.DF[:,bfdm], axis=1)
                    #self.lGGtE = np.append(self.GGtF[:,bf], self.GGtD[:,bfdm], axis=1) # Not used

                if likfunc in ['mark9', 'mark10']:
                    bff = np.append(bf, [True]*self.FFmat.shape[1])
                    #self.lGGtFF = self.GGtFF[:, bff]

                    if likfunc in ['mark10']:
                        bffdm = np.append(bff, bfdm)
                        self.lGGtEE = self.GGtEE[:, bffdm]

    # Just like 'setLimitedModeAuxiliaries', but now with a number as an argument
    def setLimitedModeNumber(self, nbf, nbfdm, likfunc='mark7'):
        bfinc = np.array([0]*self.Fmat.shape[1], dtype=np.bool)
        bfdminc = np.array([0]*self.DF.shape[1], dtype=np.bool)

        bfinc[:nbf] = True
        bfdminc[:nbfdm] = True

        self.setLimitedModeAuxiliaries(bfinc, bfdminc, likfunc=likfunc)


class ptaLikelihood(object):
    # The ptaPulsar objects
    ptapsrs = []

    # The model/signals description
    ptasignals = []

    dimensions = 0
    pmin = None
    pmax = None
    pstart = None
    pwidth = None
    pamplitudeind = None
    initialised = False
    pardes = None

    # What likelihood function to use
    likfunc = 'mark3'

    # Whether we use the option of forcing the frequency lines to be ordered in
    # the prior
    orderFrequencyLines = False

    # Additional informative quantities (reset after RJMCMC jump)
    npf = None      # Number of frequencies per pulsar (red noise/signal)
    npff = None     # Number of frequencies per pulsar (single-freq components)
    npfdm = None    # Number of frequencies per pulsar (DM)
    npe = None      # Number of frequencies per pulsar (rn + DM)
    npobs = None    # Number of observations per pulsar
    npgs = None     # Number of non-projected observations per pulsar (columns Gmat)

    # The Phi, Theta, and Sigma matrices
    Phi = None          # mark1, mark3, mark?, mark6
    Thetavec = None     #               mark?, mark6
    Sigma = None        #        mark3, mark?, mark6
    GNGldet = None      # mark1, mark3, mark?, mark6

    # Other quantities that we do not want to re-initialise every likelihood call
    rGr = None          # mark1, mark3, mark?, mark6
    rGFa = None         # mark1
    aFGFa = None        # mark1
    avec = None         # mark1
    rGF = None          #        mark3, mark?
    rGE = None          #                      mark6
    FGGNGGF = None      #        mark3, mark?
    EGGNGGE = None      #                      mark6
    NGGF = None         #        mark3, mark?  mark6


    def __init__(self, filename=None):
        self.ptapsrs = []
        self.ptasignals = []

        self.dimensions = 0
        self.pmin = None
        self.pmax = None
        self.pstart = None
        self.pwidth = None
        self.pamplitudeind = None
        self.initialised = False
        self.likfunc = 'mark3'
        self.orderFrequencyLines = False

        if filename is not None:
            self.initFromFile(filename)

    def initFromFile(self, filename):
        h5file = h5.File(filename, 'r+')

        # Retrieve the models group
        if not "Data" in h5file:
            h5file.close()
            h5file = None
            raise IOError, "no Data group in hdf5 file"

        datagroup = h5file["Data"]

        # Retrieve the pulsars group
        if not "Pulsars" in datagroup:
            h5file.close()
            h5file = None
            raise IOError, "no Pulsars group in hdf5 file"

        pulsarsgroup = datagroup["Pulsars"]

        psrnames = list(pulsarsgroup)
        h5file.close()
        h5file = None

        for psrname in psrnames:
            newpsr = ptaPulsar()
            newpsr.readFromH5(filename, psrname)
            #newpsr.readFromImagination(filename, psrname)
            self.ptapsrs.append(newpsr)

    # TODO: make prior flat in log?
    def addSignalEfac(self, psrind, index, separateEfacs=False, \
            varyEfac=True, pmin=0.001, pmax=5.0, pwidth=0.1, pstart=1.0):
        if separateEfacs:
            uflagvals = list(set(self.ptapsrs[psrind].flags))   # uniques
            for flagval in uflagvals:
                newsignal = ptasignal()
                newsignal.pulsarind = psrind
                newsignal.stype = 'efac'
                newsignal.corr = 'single'
                newsignal.flagname = 'efacequad'
                newsignal.flagvalue = flagval

                ind = np.array(self.ptapsrs[psrind].flags) != flagval
                newsignal.Nvec = self.ptapsrs[psrind].toaerrs**2
                newsignal.Nvec[ind] = 0.0

                newsignal.bvary = np.array([varyEfac], dtype=np.bool)
                newsignal.npars = np.sum(newsignal.bvary)
                newsignal.ntotpars = len(newsignal.bvary)

                newsignal.pmin = np.array([pmin])
                newsignal.pmax = np.array([pmax])
                newsignal.pwidth = np.array([pwidth])
                newsignal.pstart = np.array([pstart])

                newsignal.nindex = index
                index += newsignal.npars

                self.ptasignals.append(newsignal)
        else:
            # One efac to rule them all
            newsignal = ptasignal()
            newsignal.pulsarind = psrind
            newsignal.stype = 'efac'
            newsignal.corr = 'single'
            newsignal.flagname = 'pulsarname'
            newsignal.flagvalue = self.ptapsrs[psrind].name
            newsignal.Nvec = self.ptapsrs[psrind].toaerrs**2

            newsignal.bvary = np.array([varyEfac], dtype=np.bool)
            newsignal.npars = np.sum(newsignal.bvary)
            newsignal.ntotpars = len(newsignal.bvary)

            newsignal.pmin = np.array([pmin])
            newsignal.pmax = np.array([pmax])
            newsignal.pwidth = np.array([pwidth])
            newsignal.pstart = np.array([pstart])

            newsignal.nindex = index

            self.ptasignals.append(newsignal)

    def addSignalEquad(self, psrind, index, \
            pmin=-10.0, pmax=-5.0, pwidth=0.1, pstart=-8.0, \
            coarsegrained=False):
        newsignal = ptasignal()
        newsignal.pulsarind = psrind
        if coarsegrained:
            newsignal.stype = 'jitter'
        else:
            newsignal.stype = 'equad'
        newsignal.corr = 'single'
        newsignal.flagname = 'pulsarname'
        newsignal.flagvalue = self.ptapsrs[psrind].name
        newsignal.Nvec = np.ones(len(self.ptapsrs[psrind].toaerrs))
        newsignal.npars = 1
        newsignal.ntotpars = 1
        newsignal.bvary = np.array([1], dtype=np.bool)

        newsignal.pmin = np.array([pmin])
        newsignal.pmax = np.array([pmax])
        newsignal.pwidth = np.array([pwidth])
        newsignal.pstart = np.array([pstart])

        newsignal.nindex = index

        self.ptasignals.append(newsignal)

    def addSignalNoiseFrequencyLine(self, psrind, index, freqindex):
        newsignal = ptasignal()
        newsignal.pulsarind = psrind

        newsignal.stype = 'frequencyline'
        newsignal.npars = 2
        newsignal.ntotpars = 2
        newsignal.bvary = np.array([True, True], dtype=np.bool)
        newsignal.npsrfreqindex = freqindex

        # 1 = frequency, 1 = amplitude
        newsignal.pmin = np.array([-9.0, -18])
        newsignal.pmax = np.array([-5.0, -9.0])
        newsignal.pstart = np.array([-7, -10.0])
        newsignal.pwidth = np.array([0.1, 0.1])

        newsignal.corr = 'single'
        newsignal.nindex = index
        self.ptasignals.append(newsignal)


    def addSignalDMFrequencyLine(self, psrind, index, freqindex):
        newsignal = ptasignal()
        newsignal.pulsarind = psrind

        newsignal.stype = 'dmfrequencyline'
        newsignal.npars = 2
        newsignal.ntotpars = 2
        newsignal.bvary = np.array([True, True], dtype=np.bool)
        newsignal.npsrdmfreqindex = freqindex

        # 1 = frequency, 1 = amplitude
        newsignal.pmin = np.array([-9.0, -18])
        newsignal.pmax = np.array([-4.0, -7.0])
        newsignal.pstart = np.array([-7, -10.0])
        newsignal.pwidth = np.array([0.1, 0.1])

        newsignal.corr = 'single'
        newsignal.nindex = index
        self.ptasignals.append(newsignal)


    def addSignalRedNoise(self, psrind, index, Tmax, \
            noiseModel, fc=None):
        newsignal = ptasignal()
        newsignal.pulsarind = psrind

        if noiseModel=='spectrum':
            newsignal.stype = 'spectrum'
            newsignal.npars = int(len(self.ptapsrs[psrind].Ffreqs)/2)
            newsignal.ntotpars = int(len(self.ptapsrs[psrind].Ffreqs)/2)
            newsignal.bvary = np.array([1]*newsignal.ntotpars, dtype=np.bool)

            newsignal.pmin = np.ones(newsignal.ntotpars) * -18.0
            newsignal.pmax = np.ones(newsignal.ntotpars) * -7.0
            newsignal.pstart = np.ones(newsignal.ntotpars) * -10.0
            newsignal.pwidth = np.ones(newsignal.ntotpars) * 0.1
        elif noiseModel=='powerlaw':
            newsignal.stype = 'powerlaw'
            newsignal.bvary = np.array([1, 1, 0], dtype=np.bool)
            newsignal.npars = np.sum(newsignal.bvary)
            newsignal.ntotpars = len(newsignal.bvary)

            newsignal.pmin = np.array([-20.0, 0.02, 1.0e-11])
            newsignal.pmax = np.array([-10.0, 6.98, 3.0e-9])
            newsignal.pstart = np.array([-14.0, 2.01, 1.0e-10])
            newsignal.pwidth = np.array([0.1, 0.1, 5.0e-11])
        elif noiseModel=='spectralModel':
            # A in sec^3, alpha unitless, fc in log10(yr^{-1})
            newsignal.stype = 'spectralModel'
            newsignal.bvary = np.array([1, 1, 1], dtype=np.bool)

            newsignal.pmin = np.array([-28., 0., -4.])
            newsignal.pmax = np.array([-14., 12., 2.])
            newsignal.pstart = np.array([-22., 2., -1.])
            newsignal.pwidth = np.array([-0.2, 0.1, 0.1])

            if fc is not None:
                newsignal.bvary[2] = False
                newsignal.pstart[2] = fc

            newsignal.npars = np.sum(newsignal.bvary)
            newsignal.ntotpars = len(newsignal.bvary)

        newsignal.corr = 'single'
        newsignal.Tmax = Tmax
        newsignal.nindex = index
        self.ptasignals.append(newsignal)

    def addSignalDMV(self, psrind, index, Tmax, \
            dmModel):
        newsignal = ptasignal()
        newsignal.pulsarind = psrind

        if dmModel=='spectrum':
            newsignal.stype = 'dmspectrum'
            newsignal.npars = int(len(self.ptapsrs[psrind].Ffreqs)/2)
            newsignal.ntotpars = int(len(self.ptapsrs[psrind].Ffreqs)/2)
            newsignal.bvary = np.array([1]*newsignal.ntotpars, dtype=np.bool)

            newsignal.pmin = np.ones(newsignal.ntotpars) * -14.0
            newsignal.pmax = np.ones(newsignal.ntotpars) * -3.0
            newsignal.pstart = np.ones(newsignal.ntotpars) * -7.0
            newsignal.pwidth = np.ones(newsignal.ntotpars) * 0.1
        elif dmModel=='powerlaw':
            newsignal.stype = 'dmpowerlaw'
            newsignal.bvary = np.array([1, 1, 0], dtype=np.bool)
            newsignal.npars = np.sum(newsignal.bvary)
            newsignal.ntotpars = len(newsignal.bvary)

            newsignal.pmin = np.array([-14.0, 0.02, 1.0e-11])
            newsignal.pmax = np.array([5.0, 6.98, 3.0e-9])
            newsignal.pstart = np.array([-13.0, 2.01, 1.0e-10])
            newsignal.pwidth = np.array([0.1, 0.1, 5.0e-11])

        newsignal.corr = 'single'
        newsignal.Tmax = Tmax
        newsignal.nindex = index
        self.ptasignals.append(newsignal)

    # TODO: use the independent GWB frequencies, instead of those of the first pulsar
    def addSignalGWB(self, index, Tmax, \
            gwbModel):
        newsignal = ptasignal()
        newsignal.pulsarind = -1

        if gwbModel=='spectrum':
            newsignal.stype = 'spectrum'
            newsignal.npars = int(len(self.ptapsrs[0].Ffreqs)/2)
            newsignal.ntotpars = int(len(self.ptapsrs[0].Ffreqs)/2)
            newsignal.bvary = np.array([1]*newsignal.ntotpars, dtype=np.bool)

            newsignal.pmin = np.ones(newsignal.ntotpars) * -18.0
            newsignal.pmax = np.ones(newsignal.ntotpars) * 10.0
            newsignal.pstart = np.ones(newsignal.ntotpars) * -10.0
            newsignal.pwidth = np.ones(newsignal.ntotpars) * 0.1
        elif gwbModel=='powerlaw':
            newsignal.stype = 'powerlaw'
            newsignal.bvary = np.array([1, 1, 0], dtype=np.bool)
            newsignal.npars = np.sum(newsignal.bvary)
            newsignal.ntotpars = len(newsignal.bvary)

            newsignal.pmin = np.array([-17.0, 1.02, 1.0e-11])
            newsignal.pmax = np.array([-5.0, 6.98, 3.0e-9])
            newsignal.pstart = np.array([-14.0, 2.01, 1.0e-10])
            newsignal.pwidth = np.array([0.1, 0.1, 5.0e-11])

        newsignal.corr = 'gr'
        newsignal.Tmax = Tmax
        newsignal.nindex = index
        newsignal.corrmat = hdcorrmat(self.ptapsrs)           # The H&D matrix
        self.ptasignals.append(newsignal)

    def addSignalClock(self, index, Tmax, \
            clockModel):
        newsignal = ptasignal()
        newsignal.pulsarind = -1

        if clockModel=='spectrum':
            newsignal.stype = 'spectrum'
            newsignal.npars = int(len(self.ptapsrs[0].Ffreqs)/2)
            newsignal.ntotpars = int(len(self.ptapsrs[0].Ffreqs)/2)
            newsignal.bvary = np.array([1]*newsignal.ntotpars, dtype=np.bool)

            newsignal.pmin = np.ones(newsignal.ntotpars) * -18.0
            newsignal.pmax = np.ones(newsignal.ntotpars) * 10.0
            newsignal.pstart = np.ones(newsignal.ntotpars) * -10.0
            newsignal.pwidth = np.ones(newsignal.ntotpars) * 0.1
        elif clockModel=='powerlaw':
            newsignal.stype = 'powerlaw'
            newsignal.npars = 2
            newsignal.ntotpars = 3
            newsignal.bvary = np.array([1, 1, 0], dtype=np.bool)

            newsignal.pmin = np.array([-17.0, 1.02, 1.0e-11])
            newsignal.pmax = np.array([-5.0, 6.98, 3.0e-9])
            newsignal.pstart = np.array([-14.0, 2.01, 1.0e-10])
            newsignal.pwidth = np.array([0.1, 0.1, 5.0e-11])

        newsignal.corr = 'uniform'
        newsignal.Tmax = Tmax
        newsignal.nindex = index
        newsignal.corrmat = np.ones((len(self.ptapsrs), len(self.ptapsrs)))
        self.ptasignals.append(newsignal)

    def addSignalDipole(self, index, Tmax, \
            dipoleModel):
        newsignal = ptasignal()
        newsignal.pulsarind = -1

        if dipoleModel=='spectrum':
            newsignal.stype = 'spectrum'
            newsignal.npars = int(len(self.ptapsrs[0].Ffreqs)/2)
            newsignal.ntotpars = int(len(self.ptapsrs[0].Ffreqs)/2)
            newsignal.bvary = np.array([1]*newsignal.ntotpars, dtype=np.bool)

            newsignal.pmin = np.ones(newsignal.ntotpars) * -18.0
            newsignal.pmax = np.ones(newsignal.ntotpars) * 10.0
            newsignal.pstart = np.ones(newsignal.ntotpars) * -10.0
            newsignal.pwidth = np.ones(newsignal.ntotpars) * 0.1
        elif dipoleModel=='powerlaw':
            newsignal.stype = 'powerlaw'
            newsignal.bvary = np.array([1, 1, 0], dtype=np.bool)
            newsignal.npars = np.sum(newsignal.bvary)
            newsignal.ntotpars = len(newsignal.bvary)

            newsignal.pmin = np.array([-17.0, 1.02, 1.0e-11])
            newsignal.pmax = np.array([-5.0, 6.98, 3.0e-9])
            newsignal.pstart = np.array([-14.0, 2.01, 1.0e-10])
            newsignal.pwidth = np.array([0.1, 0.1, 5.0e-11])

        newsignal.corr = 'uniform'
        newsignal.Tmax = Tmax
        newsignal.nindex = index
        newsignal.corrmat = dipolecorrmat(self.ptapsrs)
        self.ptasignals.append(newsignal)

    def addSignalAniGWB(self, index, Tmax, \
            anigwbModel, lAniGWB=2):
        newsignal = ptasignal()
        newsignal.pulsarind = -1
        newsignal.aniCorr = aniCorrelations(self.ptapsrs, lAniGWB)
        nclm = newsignal.aniCorr.clmlength()

        if anigwbModel=='spectrum':
            newsignal.stype = 'spectrum'
            newsignal.npars = nclm+int(len(self.ptapsrs[0].Ffreqs)/2)
            newsignal.ntotpars = nclm+int(len(self.ptapsrs[0].Ffreqs)/2)
            newsignal.bvary = np.array([1]*newsignal.ntotpars, dtype=np.bool)

            newsignal.pmin = np.ones(newsignal.ntotpars) * -18.0
            newsignal.pmax = np.ones(newsignal.ntotpars) * 10.0
            newsignal.pstart = np.ones(newsignal.ntotpars) * -10.0
            newsignal.pwidth = np.ones(newsignal.ntotpars) * 0.1

            newsignal.pmin[-nclm:] = -5.0
            newsignal.pmax[-nclm:] = 5.0
            newsignal.pstart[-nclm:] = 0.0
            newsignal.pwidth[-nclm:] = 0.2
        elif anigwbModel=='powerlaw':
            newsignal.stype = 'powerlaw'
            newsignal.bvary = np.array([1]*(nclm+3), dtype=np.bool)
            #newsignal.bvary[1] = False
            newsignal.bvary[2] = False
            #newsignal.bvary[3] = False
            #newsignal.bvary[5] = False
            newsignal.npars = np.sum(newsignal.bvary)
            newsignal.ntotpars = len(newsignal.bvary)

            newsignal.pmin = np.ones(newsignal.ntotpars) * -5.0
            newsignal.pmax = np.ones(newsignal.ntotpars) * 5.0
            newsignal.pstart = np.ones(newsignal.ntotpars) * 0.0
            newsignal.pwidth = np.ones(newsignal.ntotpars) * 0.2

            newsignal.pmin[:3] = np.array([-17.0, 1.02, 1.0e-11])
            newsignal.pmax[:3] = np.array([-5.0, 6.98, 3.0e-9])
            newsignal.pstart[:3] = np.array([-14.0, 2.01, 1.0e-10])
            newsignal.pwidth[:3] = np.array([0.1, 0.1, 5.0e-11])

        newsignal.corr = 'anisotropicgwb'
        newsignal.Tmax = Tmax
        newsignal.nindex = index
        self.ptasignals.append(newsignal)

    def addSignalFourierCoeff(self, psrind, index, Tmax, isDM=False):
        newsignal = ptasignal()
        newsignal.pulsarind = psrind
        if isDM:
            newsignal.stype = 'dmfouriercoeff'
            newsignal.npars = len(self.ptapsrs[0].Fdmfreqs)
            newsignal.ntotpars = len(self.ptapsrs[0].Fdmfreqs)
        else:
            newsignal.stype = 'fouriercoeff'
            newsignal.npars = len(self.ptapsrs[0].Ffreqs)
            newsignal.ntotpars = len(self.ptapsrs[0].Ffreqs)
        newsignal.bvary = np.array([1]*newsignal.ntotpars, dtype=np.bool)
        newsignal.corr = 'single'
        newsignal.Tmax = Tmax
        newsignal.nindex = index

        # Since this parameter space is so large, calculate the
        # best first-estimate values of these quantities
        # We assume that many auxiliaries have been set already (is done
        # in initModel, so should be ok)
        # TODO: check whether this works, and make smarter
        npars = newsignal.npars
        psr = self.ptapsrs[newsignal.pulsarind]

        """
        if isDM:
            NGGF = np.array([(1.0/(psr.toaerrs**2)) * psr.GGtD[:,ii] for ii in range(psr.Fmat.shape[1])]).T
            FGGNGGF = np.dot(psr.GGtD.T, NGGF)
        else:
            NGGF = np.array([(1.0/(psr.toaerrs**2)) * psr.GGtF[:,ii] for ii in range(psr.Fmat.shape[1])]).T
            FGGNGGF = np.dot(psr.GGtF.T, NGGF)
        rGGNGGF = np.dot(psr.GGr, NGGF)

        try:
            cf = sl.cho_factor(FGGNGGF)
            fest = sl.cho_solve(cf, rGGNGGF)
        except np.linalg.LinAlgError:
            U, s, Vh = sl.svd(FGGNGGF)
            if not np.all(s > 0):
                raise ValueError("ERROR: F^{T}F singular according to SVD")

            fest = np.dot(Vh.T, np.dot(np.diag(1.0/s), np.dot(U.T, rGGNGGF)))

        newsignal.pmin = -1.0e4*np.abs(fest)
        newsignal.pmax = 1.0e4*np.abs(fest)
        newsignal.pstart = fest
        newsignal.pwidth = 1.0e-1*np.abs(fest)

        self.ptasignals.append(newsignal)
        """




    # TODO: see if we can implement the RJMCMC for the Fourier modes
    def allocateAuxiliaries(self):
        # First figure out how large we have to make the arrays
        npsrs = len(self.ptapsrs)
        self.npf = np.zeros(npsrs, dtype=np.int)
        self.npu = np.zeros(npsrs, dtype=np.int)
        self.npff = np.zeros(npsrs, dtype=np.int)
        self.npfdm = np.zeros(npsrs, dtype=np.int)
        self.npffdm = np.zeros(npsrs, dtype=np.int)
        self.npobs = np.zeros(npsrs, dtype=np.int)
        self.npgs = np.zeros(npsrs, dtype=np.int)
        for ii in range(npsrs):
            if not self.likfunc in ['mark2']:
                self.npf[ii] = len(self.ptapsrs[ii].Ffreqs)
                self.npff[ii] = self.npf[ii]

            if self.likfunc in ['mark4ln', 'mark9', 'mark10']:
                self.npff[ii] += len(self.ptapsrs[ii].SFfreqs)

            if self.likfunc in ['mark4', 'mark4ln']:
                self.npu[ii] = len(self.ptapsrs[ii].avetoas)

            if self.likfunc in ['mark6', 'mark6fa', 'mark8', 'mark10']:
                self.npfdm[ii] = len(self.ptapsrs[ii].Fdmfreqs)
                self.npffdm[ii] = len(self.ptapsrs[ii].Fdmfreqs)

            if self.likfunc in ['mark10']:
                self.npffdm[ii] += len(self.ptapsrs[ii].SFdmfreqs)

            self.npobs[ii] = len(self.ptapsrs[ii].toas)
            self.npgs[ii] = self.ptapsrs[ii].Gmat.shape[1]
            self.ptapsrs[ii].Nvec = np.zeros(len(self.ptapsrs[ii].toas))
            self.ptapsrs[ii].Nwvec = np.zeros(self.ptapsrs[ii].Gmat.shape[1])

        if self.likfunc == 'mark1':
            self.Phi = np.zeros((np.sum(self.npf), np.sum(self.npf)))
            self.Thetavec = np.zeros(np.sum(self.npfdm))
            self.GNGldet = np.zeros(npsrs)
            self.rGr = np.zeros(npsrs)
            self.rGFa = np.zeros(npsrs)
            self.aFGFa = np.zeros(npsrs)
            self.avec = np.zeros(np.sum(self.npf))
        elif self.likfunc == 'mark2':
            self.GNGldet = np.zeros(npsrs)
            self.rGr = np.zeros(npsrs)
        elif self.likfunc == 'mark3' or self.likfunc == 'mark7' \
                or self.likfunc == 'mark3fa':
            self.Phi = np.zeros((np.sum(self.npf), np.sum(self.npf)))
            self.Thetavec = np.zeros(np.sum(self.npfdm))
            self.Sigma = np.zeros((np.sum(self.npf), np.sum(self.npf)))
            self.GNGldet = np.zeros(npsrs)
            self.rGr = np.zeros(npsrs)
            self.rGF = np.zeros(np.sum(self.npf))
            self.FGGNGGF = np.zeros((np.sum(self.npf), np.sum(self.npf)))
        elif self.likfunc == 'mark4':
            self.Phi = np.zeros((np.sum(self.npf), np.sum(self.npf)))
            self.Thetavec = np.zeros(np.sum(self.npfdm))
            self.Sigma = np.zeros((np.sum(self.npu), np.sum(self.npu)))
            self.GNGldet = np.zeros(npsrs)
            self.rGr = np.zeros(npsrs)
            self.rGU = np.zeros(np.sum(self.npu))
            self.UGGNGGU = np.zeros((np.sum(self.npu), np.sum(self.npu)))
        elif self.likfunc == 'mark4ln':
            self.Phi = np.zeros((np.sum(self.npff), np.sum(self.npff)))
            self.Thetavec = np.zeros(np.sum(self.npfdm))
            self.Sigma = np.zeros((np.sum(self.npu), np.sum(self.npu)))
            self.GNGldet = np.zeros(npsrs)
            self.rGr = np.zeros(npsrs)
            self.rGU = np.zeros(np.sum(self.npu))
            self.UGGNGGU = np.zeros((np.sum(self.npu), np.sum(self.npu)))
        elif self.likfunc == 'mark6' or self.likfunc == 'mark8' \
                or self.likfunc == 'mark6fa':
            self.Phi = np.zeros((np.sum(self.npf), np.sum(self.npf)))
            self.Sigma = np.zeros((np.sum(self.npf)+np.sum(self.npfdm), \
                    np.sum(self.npf)+np.sum(self.npfdm)))
            self.Thetavec = np.zeros(np.sum(self.npfdm))
            self.GNGldet = np.zeros(npsrs)
            self.rGr = np.zeros(npsrs)
            self.rGE = np.zeros(np.sum(self.npf)+np.sum(self.npfdm))
            self.EGGNGGE = np.zeros((np.sum(self.npf)+np.sum(self.npfdm), np.sum(self.npf)+np.sum(self.npfdm)))
        elif self.likfunc == 'mark9':
            self.Phi = np.zeros((np.sum(self.npff), np.sum(self.npff)))
            self.Thetavec = np.zeros(np.sum(self.npfdm))
            self.Sigma = np.zeros((np.sum(self.npff), np.sum(self.npff)))
            self.GNGldet = np.zeros(npsrs)
            self.rGr = np.zeros(npsrs)
            self.rGF = np.zeros(np.sum(self.npff))
            self.FGGNGGF = np.zeros((np.sum(self.npff), np.sum(self.npff)))
        elif self.likfunc == 'mark10':
            self.Phi = np.zeros((np.sum(self.npff), np.sum(self.npff)))
            self.Sigma = np.zeros((np.sum(self.npff)+np.sum(self.npffdm), \
                    np.sum(self.npff)+np.sum(self.npffdm)))
            self.Thetavec = np.zeros(np.sum(self.npffdm))
            self.GNGldet = np.zeros(npsrs)
            self.rGr = np.zeros(npsrs)
            self.rGE = np.zeros(np.sum(self.npff)+np.sum(self.npffdm))
            self.EGGNGGE = np.zeros((np.sum(self.npff)+np.sum(self.npffdm), \
                    np.sum(self.npff)+np.sum(self.npffdm)))


    # Initialise the model
    def initModel(self, nfreqmodes=20, ndmfreqmodes=None, \
            incRedNoise=False, noiseModel='powerlaw', fc=None, \
            incDM=False, dmModel='powerlaw', \
            incClock=False, clockModel='powerlaw', \
            incGWB=False, gwbModel='powerlaw', \
            incDipole=False, dipoleModel='powerlaw', \
            incAniGWB=False, anigwbModel='powerlaw', lAniGWB=1, \
            varyEfac=False, incEquad=False, separateEfacs=False, \
            incCEquad=False, \
            incSingleFreqNoise=False, \
                                        # True
            singlePulsarMultipleFreqNoise=None, \
                                        # [True, ..., False]
            multiplePulsarMultipleFreqNoise=None, \
                                        # [0, 3, 2, ..., 4]
            dmFrequencyLines=None, \
                                        # [0, 3, 2, ..., 4]
            orderFrequencyLines=False, \
            likfunc='mark3'):
        # For every pulsar, construct the auxiliary quantities like the Fourier
        # design matrix etc
        if len(self.ptapsrs) < 1:
            raise IOError, "no pulsars found in hdf5 file"

        Tstart = np.min(self.ptapsrs[0].toas)
        Tfinish = np.max(self.ptapsrs[0].toas)
        self.likfunc = likfunc
        self.orderFrequencyLines = orderFrequencyLines

        for m2psr in self.ptapsrs:
            Tstart = np.min([np.min(self.ptapsrs[0].toas), Tstart])
            Tfinish = np.max([np.max(self.ptapsrs[0].toas), Tfinish])

        # After processing the parameters, store the number of single frequency lines
        psrSingleFreqNoiseModes = np.zeros(len(self.ptapsrs), dtype=np.int)
        psrSingleDMFreqNoiseModes = np.zeros(len(self.ptapsrs), dtype=np.int)

        # Total duration of the experiment
        Tmax = Tfinish - Tstart
        pindex = 0
        for m2psr in self.ptapsrs:
            if incDM:
                m2psr.addDMQuadratic()

            if ndmfreqmodes is None:
                ndmfreqmodes = nfreqmodes

            nSingleFreqs = 0
            if incSingleFreqNoise:
                nSingleFreqs = 1
                psrSingleFreqNoiseModes[pindex] = 1
            elif singlePulsarMultipleFreqNoise is not None:
                if singlePulsarMultipleFreqNoise[pindex]:
                    nSingleFreqs = 1
                    psrSingleFreqNoiseModes[pindex] = 1
            elif multiplePulsarMultipleFreqNoise is not None:
                nSingleFreqs = multiplePulsarMultipleFreqNoise[pindex]
                psrSingleFreqNoiseModes[pindex] = multiplePulsarMultipleFreqNoise[pindex]

            nSingleDMFreqs = 0
            if dmFrequencyLines is not None:
                nSingleDMFreqs = dmFrequencyLines[pindex]
                psrSingleDMFreqNoiseModes[pindex] = dmFrequencyLines[pindex]

            m2psr.createAuxiliaries(Tmax, nfreqmodes, ndmfreqmodes, not separateEfacs, \
                            nSingleFreqs=nSingleFreqs, nSingleDMFreqs=nSingleDMFreqs, \
                                    likfunc=likfunc)

            # When selecting Fourier modes, like in mark7/mark8, the binclude vector
            # indicates whether or not a frequency is included in the likelihood. By
            # default they are all 'on'
            if self.likfunc == 'mark7' or self.likfunc == 'mark8':
                m2psr.setLimitedModeAuxiliaries([1]*nfreqmodes, [1]*ndmfreqmodes, \
                        likfunc=self.likfunc)

            pindex += 1

        # Initialise the ptasignal objects
        # Currently: one efac per pulsar, and red noise
        self.ptasignals = []
        index = 0
        for ii in range(len(self.ptapsrs)):
            # When adding efac signals, there may be many
            noldsignals = len(self.ptasignals)
            self.addSignalEfac(ii, index, separateEfacs, varyEfac)
            nnewsignals = len(self.ptasignals)
            for jj in range(noldsignals, nnewsignals):
                index += self.ptasignals[jj].npars

            if incEquad:
                self.addSignalEquad(ii, index)
                index += self.ptasignals[-1].npars
                
            if incCEquad:
                self.addSignalEquad(ii, index, coarsegrained=True)
                index += self.ptasignals[-1].npars

            if incRedNoise:
                self.addSignalRedNoise(ii, index, Tmax, noiseModel, fc)
                index += self.ptasignals[-1].npars

            if incDM:
                self.addSignalDMV(ii, index, Tmax, dmModel)
                index += self.ptasignals[-1].npars

            for jj in range(psrSingleFreqNoiseModes[ii]):
                self.addSignalNoiseFrequencyLine(ii, index, jj)
                index += self.ptasignals[-1].npars

            for jj in range(psrSingleDMFreqNoiseModes[ii]):
                self.addSignalDMFrequencyLine(ii, index, jj)
                index += self.ptasignals[-1].npars

        if incGWB:
            self.addSignalGWB(index, Tmax, gwbModel)
            index += self.ptasignals[-1].npars

        if incClock:
            self.addSignalGWB(index, Tmax, clockModel)
            index += self.ptasignals[-1].npars

        if incDipole:
            self.addSignalDipole(index, Tmax, dipoleModel)
            index += self.ptasignals[-1].npars

        if incAniGWB:
            self.addSignalAniGWB(index, Tmax, anigwbModel, lAniGWB)
            index += self.ptasignals[-1].npars


        # If the frequency coefficients are included explicitly (mark1
        # likelihood), we need a couple of extra signals
        if likfunc=='mark1':
            for ii in range(len(self.ptapsrs)):
                self.addSignalFourierCoeff(ii, index, Tmax)
                index += self.ptasignals[-1].npars

                if incDM:
                    self.addSignalFourierCoeff(ii, index, Tmax, isDM=True)
                    index += self.ptasignals[-1].npars

        self.allocateAuxiliaries()
        self.initPrior()
        self.pardes = self.getModelParameterList()

    def getModelParameterList(self):
        pardes = []

        for ii in range(len(self.ptasignals)):
            sig = self.ptasignals[ii]

            pindex = 0
            for jj in range(sig.ntotpars):
                if sig.bvary[jj]:
                    # This parameter is in the mcmc
                    # TODO: the parameter index for varying/nonvarying
                    # parameters is inconsistent throughout the code
                    index = sig.nindex + pindex
                    pindex += 1
                else:
                    index = -1

                psrindex = sig.pulsarind
                if sig.stype == 'efac':
                    flagname = sig.flagname
                    flagvalue = 'efac'+sig.flagvalue
                elif sig.stype == 'equad':
                    flagname = sig.flagname
                    flagvalue = 'equad'+sig.flagvalue
<<<<<<< HEAD
                elif sig.stype == 'jitter':
                    flagname = sig.flagname
                    flagvalue = 'jitter'+sig.flagvalue
=======
                elif sig.stype == 'cequad':
                    flagname = sig.flagname
                    flagvalue = 'cequad'+sig.flagvalue
>>>>>>> 83d91c9d
                elif sig.stype == 'spectrum':
                    flagname = 'frequency'

                    if jj >= len(self.ptapsrs[psrindex].Ffreqs)/2:
                        # clmind is index of clm's, plus one, since we do not
                        # model the c_00 term explicitly like that (it is the
                        # amplitude)
                        #     0            l=0     m=0
                        #   1 2 3          l=1     m=-1, 0, -1
                        # 4 5 6 7 8 etc.   l=2     m=-2, -1, 0, 1, 2
                        clmind = jj - len(self.ptapsrs[psrindex].Ffreqs)/2 + 1
                        lani = int(np.sqrt(clmind))
                        mani = clmind - lani*(lani+1)
                        flagvalue = 'C_(' + str(lani) + ',' + str(mani) + ')'
                    else:
                        flagvalue = str(self.ptapsrs[psrindex].Ffreqs[2*jj])
                elif sig.stype == 'dmspectrum':
                    flagname = 'dmfrequency'
                    flagvalue = str(self.ptapsrs[psrindex].Fdmfreqs[2*jj])
                elif sig.stype == 'powerlaw':
                    flagname = 'powerlaw'

                    if jj < 3:
                        flagvalue = ['RN-Amplitude', 'RN-spectral-index', 'low-frequency-cutoff'][jj]
                    else:
                        # Index counting same as above
                        clmind = jj - 3 + 1
                        lani = int(np.sqrt(clmind))
                        mani = clmind - lani*(lani+1)
                        flagvalue = 'C_(' + str(lani) + ',' + str(mani) + ')'
                elif sig.stype == 'dmpowerlaw':
                    flagname = 'dmpowerlaw'
                    flagvalue = ['DM-Amplitude', 'DM-spectral-index', 'low-frequency-cutoff'][jj]
                elif sig.stype == 'spectralModel':
                    flagname = 'spectralModel'
                    flagvalue = ['SM-Amplitude', 'SM-spectral-index', 'SM-corner-frequency'][jj]
                elif sig.stype == 'frequencyline':
                    flagname = 'frequencyline'
                    flagvalue = ['Line-Freq', 'Line-Ampl'][jj]
                else:
                    flagname = 'none'
                    flagvalue = 'none'

                pardes.append(\
                        {'index': index, 'pulsar': psrindex, 'sigindex': ii, \
                            'sigtype': sig.stype, 'correlation': sig.corr, \
                            'name': flagname, 'id': flagvalue})

        return pardes


    """
    Once a model is defined, it can be useful to have all the parameter names
    that enter in the MCMC stored in a file. This function does that, in the
    format: index   psrindex    stype   corr    flagname    flagvalue
    
    Example
    0   0       efac        single      pulsarname  J0030+0451
    1   1       efac        single      pulsarname  J1600-3053
    2   0       spectrum    single      frequency   1.0e-7
    3   0       spectrum    single      frequency   2.0e-7
    4   1       spectrum    single      frequency   1.0e-7
    5   1 -     spectrum    single      frequency   2.0e-7
    6   -1      powerlaw    gr          powerlaw   amplitude
    7   -1      powerlaw    gr          powerlaw   spectral-index

    As you see, 'flagname' and 'flagvalue' carry information about flags for
    efac parameters, for other signals they describe what parameter of the
    signal we are indicating - or the frequency for a spectrum

    This function should in principle always be automatically called by a
    sampler, so that parameter names/model definitions are always saved
    """
    def saveModelParameters(self, filename):
        fil = open(filename, "w")

        for ii in range(len(self.pardes)):
            fil.write("{0:d} \t{1:d} \t{2:s} \t{3:s} \t{4:s} \t{5:s}\n".format(\
                    self.pardes[ii]['index'],
                    self.pardes[ii]['pulsar'],
                    self.pardes[ii]['sigtype'],
                    self.pardes[ii]['correlation'],
                    self.pardes[ii]['name'],
                    self.pardes[ii]['id']))

        fil.close

    """
    Re-calculate the number of varying parameters per signal, and the number of
    dimensions in total.
    """
    def setDimensions(self):
        self.dimensions = 0
        for m2signal in self.ptasignals:
            m2signal.npars = np.sum(m2signal.bvary)
            self.dimensions += m2signal.npars


    """
    Before being able to run the likelihood, we need to initialise the prior

    """
    def initPrior(self):
        self.setDimensions()

        self.pmin = np.zeros(self.dimensions)
        self.pmax = np.zeros(self.dimensions)
        self.pstart = np.zeros(self.dimensions)
        self.pwidth = np.zeros(self.dimensions)

        index = 0
        for m2signal in self.ptasignals:
            for ii in range(m2signal.ntotpars):
                if m2signal.bvary[ii]:
                    self.pmin[index] = m2signal.pmin[ii]
                    self.pmax[index] = m2signal.pmax[ii]
                    self.pwidth[index] = m2signal.pwidth[ii]
                    self.pstart[index] = m2signal.pstart[ii]
                    index += 1

    """
    Return a list of all efac parameter numbers, their names, and the pulsar
    they belong to
    """
    def getEfacNumbers(self):
        parind = []
        psrind = []
        names = []

        for ii in range(len(self.ptasignals)):
            if self.ptasignals[ii].stype == 'efac' and self.ptasignals[ii].bvary[0]:
                parind.append(self.ptasignals[ii].nindex)
                psrind.append(self.ptasignals[ii].pulsarind)
                names.append(self.ptasignals[ii].flagvalue)

        return (parind, psrind, names)

    """
    Return a list of all spectrum signals: signal name, start-par, stop-par, and
    the actual frequencies

    TODO: parameters can be non-varying. Take that into accoutn as well
    """
    def getSpectraNumbers(self):
        signame = []
        signameshort = []
        parmin = []
        parmax = []
        freqs = []
        for ii in range(len(self.ptasignals)):
            if self.ptasignals[ii].stype == 'spectrum' or self.ptasignals[ii].stype == 'dmspectrum':
                if self.ptasignals[ii].stype == 'spectrum' and self.ptasignals[ii].corr == 'single':
                    signame.append('Red noise ' + self.ptapsrs[self.ptasignals[ii].pulsarind].name)
                    signameshort.append('rnspectrum-' + self.ptapsrs[self.ptasignals[ii].pulsarind].name)
                    freqs.append(np.sort(np.array(list(set(self.ptapsrs[0].Ffreqs)))))
                elif self.ptasignals[ii].stype == 'spectrum' and self.ptasignals[ii].corr == 'gr':
                    signame.append('GWB spectrum')
                    signameshort.append('gwbspectrum')
                    freqs.append(np.sort(np.array(list(set(self.ptapsrs[0].Ffreqs)))))
                elif self.ptasignals[ii].stype == 'spectrum' and self.ptasignals[ii].corr == 'uniform':
                    signame.append('Clock spectrum')
                    signameshort.append('clockspectrum')
                    freqs.append(np.sort(np.array(list(set(self.ptapsrs[0].Ffreqs)))))
                elif self.ptasignals[ii].stype == 'spectrum' and self.ptasignals[ii].corr == 'dipole':
                    signame.append('Dipole spectrum')
                    signameshort.append('dipolespectrum')
                    freqs.append(np.sort(np.array(list(set(self.ptapsrs[0].Ffreqs)))))
                elif self.ptasignals[ii].stype == 'spectrum' and self.ptasignals[ii].corr == 'anisotropicgwb':
                    signame.append('Anisotropy spectrum')
                    signameshort.append('anisotropyspectrum')
                    freqs.append(np.sort(np.array(list(set(self.ptapsrs[0].Ffreqs)))))
                elif self.ptasignals[ii].stype == 'dmspectrum':
                    signame.append('DM variation ' + self.ptapsrs[self.ptasignals[ii].pulsarind].name)
                    signameshort.append('dmspectrum-' + self.ptapsrs[self.ptasignals[ii].pulsarind].name)
                    freqs.append(np.sort(np.array(list(set(self.ptapsrs[self.ptasignals[ii].pulsarind].Fdmfreqs)))))
                else:
                    signame.append('Spectrum')
                    signameshort.append('spectrum')
                    freqs.append(np.sort(np.array(list(set(self.ptapsrs[0].Ffreqs)))))

                parmin.append(self.ptasignals[ii].nindex)
                parmax.append(self.ptasignals[ii].nindex+self.ptasignals[ii].npars)

        return (signame, signameshort, parmin, parmax, freqs)


    """
    Loop over all signals, and fill the diagonal pulsar noise covariance matrix
    (based on efac/equad)
    For two-component noise model, fill the total weights vector
    """
    def setPsrNoise(self, parameters):
        # For every pulsar, set the noise vector to zero
        for m2psr in self.ptapsrs:
            if m2psr.twoComponentNoise:
                m2psr.Nwvec[:] = 0
            #else:
            m2psr.Nvec[:] = 0

        # Loop over all white noise signals, and fill the pulsar Nvec
        for m2signal in self.ptasignals:
            if m2signal.stype == 'efac':
                if m2signal.npars == 1:
                    pefac = parameters[m2signal.nindex]
                else:
                    pefac = m2signal.pstart[0]

                if self.ptapsrs[m2signal.pulsarind].twoComponentNoise:
                    self.ptapsrs[m2signal.pulsarind].Nwvec += \
                            self.ptapsrs[m2signal.pulsarind].Wvec * pefac**2
                #else:
                self.ptapsrs[m2signal.pulsarind].Nvec += m2signal.Nvec * pefac**2

                #if m2signal.bvary[0]:
                #    pefac = parameters[m2signal.nindex]
                #else:
                #    pefac = parameters[m2signal.ntotindex]
                #self.ptapsrs[m2signal.pulsarind].Nvec += m2signal.Nvec * pefac**2
            elif m2signal.stype == 'equad':
                if m2signal.npars == 1:
                    pequadsqr = 10**(2*parameters[m2signal.nindex])
                else:
                    pequadsqr = 10**(2*m2signal.pstart[0])

                if self.ptapsrs[m2signal.pulsarind].twoComponentNoise:
                    self.ptapsrs[m2signal.pulsarind].Nwvec += pequadsqr
                #else:
                self.ptapsrs[m2signal.pulsarind].Nvec += m2signal.Nvec * pequadsqr
            elif m2signal.stype == 'jitter':
                if m2signal.npars == 1:
                    pequadsqr = 10**(2*parameters[m2signal.nindex])
                else:
                    pequadsqr = 10**(2*m2signal.pstart[0])

                self.ptapsrs[m2signal.pulsarind].Qamp = pequadsqr

                #if m2signal.bvary[0]:
                #    pequadsqr = 10**(2*parameters[m2signal.nindex])
                #else:
                #    pequadsqr = 10**(2*parameters[m2signal.ntotindex])
                #self.ptapsrs[m2signal.pulsarind].Nvec += m2signal.Nvec * pequadsqr


    """
    Loop over all signals, and fill the phi matrix. This function assumes that
    the self.Phi matrix has already been allocated

    In this version, the DM variations are included in self.Thetavec

    selection allows the user to specify which signals to include. By
    default=all

    TODO: if the number of possible modes gets really large, but the number of
          actually selected modes (modes, not signals) is not, this function
          becomes the computational bottleneck. Make a version of this that only
          constructs the required elements
    """
    def constructPhiAndTheta(self, parameters, selection=None):
        self.Phi[:] = 0         # Start with a fresh matrix
        self.Thetavec[:] = 0    # ''
        npsrs = len(self.ptapsrs)

        if selection is None:
            selection = np.array([1]*len(self.ptasignals), dtype=np.bool)

        # Loop over all signals, and fill the phi matrix
        #for m2signal in self.ptasignals:
        for ss in range(len(self.ptasignals)):
            m2signal = self.ptasignals[ss]
            if selection[ss]:
                # Create a parameters array for this particular signal
                sparameters = m2signal.pstart.copy()
                sparameters[m2signal.bvary] = \
                        parameters[m2signal.nindex:m2signal.nindex+m2signal.npars]
                if m2signal.stype == 'spectrum':
                    if m2signal.corr == 'single':
                        findex = np.sum(self.npff[:m2signal.pulsarind])
                        # nfreq = int(self.npf[m2signal.pulsarind]/2)
                        nfreq = m2signal.npars

                        # Pcdoubled is an array where every element of the parameters
                        # of this m2signal is repeated once (e.g. [1, 1, 3, 3, 2, 2, 5, 5, ...]

                        pcdoubled = np.array([sparameters, sparameters]).T.flatten()

                        # Fill the phi matrix
                        di = np.diag_indices(2*nfreq)
                        self.Phi[findex:findex+2*nfreq, findex:findex+2*nfreq][di] += 10**pcdoubled
                    elif m2signal.corr in ['gr', 'uniform', 'dipole', 'anisotropicgwb']:
                        nfreq = m2signal.npars

                        if m2signal.corr in ['gr', 'uniform', 'dipole']:
                            pcdoubled = np.array([sparameters, sparameters]).T.flatten()
                            corrmat = m2signal.corrmat
                        elif m2signal.corr == 'anisotropicgwb':
                            nclm = m2signal.aniCorr.clmlength()
                            pcdoubled = np.array([\
                                    sparameters[:-nclm],\
                                    sparameters[:-nclm]]).T.flatten()
                            clm = sparameters[-nclm:]
                            corrmat = m2signal.aniCorr.corrmat(clm)

                        indexa = 0
                        indexb = 0
                        for aa in range(npsrs):
                            for bb in range(npsrs):
                                # Some pulsars may have fewer frequencies than
                                # others (right?). So only use overlapping ones
                                nof = np.min([self.npf[aa], self.npf[bb], 2*nfreq])
                                di = np.diag_indices(nof)
                                self.Phi[indexa:indexa+nof,indexb:indexb+nof][di] += 10**pcdoubled[:nof] * corrmat[aa, bb]
                                indexb += self.npff[bb]
                            indexb = 0
                            indexa += self.npff[aa]
                elif m2signal.stype == 'dmspectrum':
                    if m2signal.corr == 'single':
                        findex = np.sum(self.npffdm[:m2signal.pulsarind])
                        nfreq = int(self.npfdm[m2signal.pulsarind]/2)

                        pcdoubled = np.array([sparameters, sparameters]).T.flatten()

                        # Fill the Theta matrix
                        self.Thetavec[findex:findex+2*nfreq] += 10**pcdoubled
                elif m2signal.stype == 'powerlaw':
                    spd = 24 * 3600.0
                    spy = 365.25 * spd
                    Amp = 10**sparameters[0]
                    Si = sparameters[1]

                    if m2signal.corr == 'single':
                        findex = np.sum(self.npff[:m2signal.pulsarind])
                        nfreq = int(self.npf[m2signal.pulsarind]/2)
                        freqpy = self.ptapsrs[m2signal.pulsarind].Ffreqs * spy
                        pcdoubled = (Amp**2 * spy**3 / (12*np.pi*np.pi * m2signal.Tmax)) * freqpy ** (-Si)

                        # Fill the phi matrix
                        di = np.diag_indices(2*nfreq)
                        self.Phi[findex:findex+2*nfreq, findex:findex+2*nfreq][di] += pcdoubled
                    elif m2signal.corr in ['gr', 'uniform', 'dipole', 'anisotropicgwb']:
                        freqpy = self.ptapsrs[0].Ffreqs * spy
                        pcdoubled = (Amp**2 * spy**3 / (12*np.pi*np.pi * m2signal.Tmax)) * freqpy ** (-Si)
                        nfreq = len(freqpy)

                        if m2signal.corr in ['gr', 'uniform', 'dipole']:
                            corrmat = m2signal.corrmat
                        elif m2signal.corr == 'anisotropicgwb':
                            nclm = m2signal.aniCorr.clmlength()
                            clm = sparameters[-nclm:]
                            corrmat = m2signal.aniCorr.corrmat(clm)

                        indexa = 0
                        indexb = 0
                        for aa in range(npsrs):
                            for bb in range(npsrs):
                                # Some pulsars may have fewer frequencies than
                                # others (right?). So only use overlapping ones
                                nof = np.min([self.npf[aa], self.npf[bb]])
                                if nof > nfreq:
                                    raise IOError, "ERROR: nof > nfreq. Adjust GWB freqs"

                                di = np.diag_indices(nof)
                                self.Phi[indexa:indexa+nof,indexb:indexb+nof][di] += pcdoubled[:nof] * corrmat[aa, bb]
                                indexb += self.npff[bb]
                            indexb = 0
                            indexa += self.npff[aa]
                elif m2signal.stype == 'spectralModel':
                    spd = 24 * 3600.0
                    spy = 365.25 * spd
                    Amp = 10**sparameters[0]
                    alpha = sparameters[1]
                    fc = 10**sparameters[2] / spy

                    if m2signal.corr == 'single':
                        findex = np.sum(self.npff[:m2signal.pulsarind])
                        nfreq = int(self.npf[m2signal.pulsarind]/2)
                        freqpy = self.ptapsrs[m2signal.pulsarind].Ffreqs
                        pcdoubled = (Amp * spy**3 / m2signal.Tmax) * ((1 + (freqpy/fc)**2)**(-0.5*alpha))

                        #pcdoubled = (Amp * spy**3 / (m2signal.Tmax)) * freqpy ** (-Si)

                        # Fill the phi matrix
                        di = np.diag_indices(2*nfreq)
                        self.Phi[findex:findex+2*nfreq, findex:findex+2*nfreq][di] += pcdoubled
                    elif m2signal.corr in ['gr', 'uniform', 'dipole', 'anisotropicgwb']:
                        freqpy = self.ptapsrs[0].Ffreqs * spy
                        pcdoubled = (Amp * spy**3 / m2signal.Tmax) / \
                                ((1 + (freqpy/fc)**2)**(-0.5*alpha))
                        nfreq = len(freqpy)

                        if m2signal.corr in ['gr', 'uniform', 'dipole']:
                            corrmat = m2signal.corrmat
                        elif m2signal.corr == 'anisotropicgwb':
                            nclm = m2signal.aniCorr.clmlength()
                            clm = sparameters[-nclm:m2signal.nindex+m2signal.npars]
                            corrmat = m2signal.aniCorr.corrmat(clm)

                        indexa = 0
                        indexb = 0
                        for aa in range(npsrs):
                            for bb in range(npsrs):
                                # Some pulsars may have fewer frequencies than
                                # others (right?). So only use overlapping ones
                                nof = np.min([self.npf[aa], self.npf[bb]])
                                if nof > nfreq:
                                    raise IOError, "ERROR: nof > nfreq. Adjust GWB freqs"

                                di = np.diag_indices(nof)
                                self.Phi[indexa:indexa+nof,indexb:indexb+nof][di] += pcdoubled[:nof] * corrmat[aa, bb]
                                indexb += self.npff[bb]
                            indexb = 0
                            indexa += self.npff[aa]
                elif m2signal.stype == 'dmpowerlaw':
                    spd = 24 * 3600.0
                    spy = 365.25 * spd
                    Amp = 10**sparameters[0]
                    Si = sparameters[1]

                    if m2signal.corr == 'single':
                        findex = np.sum(self.npffdm[:m2signal.pulsarind])
                        nfreq = int(self.npfdm[m2signal.pulsarind]/2)
                        freqpy = self.ptapsrs[m2signal.pulsarind].Fdmfreqs * spy
                        # TODO: change the units of the DM signal
                        pcdoubled = (Amp**2 * spy**3 / (12*np.pi*np.pi * m2signal.Tmax)) * freqpy ** (-Si)

                        # Fill the Theta matrix
                        self.Thetavec[findex:findex+2*nfreq] += pcdoubled
                elif m2signal.stype == 'frequencyline':
                    # For a frequency line, the FFmatrix is assumed to be set elsewhere
                    findex = np.sum(self.npff[:m2signal.pulsarind]) + \
                            self.npf[m2signal.pulsarind] + 2*m2signal.npsrfreqindex

                    pcdoubled = np.array([sparameters[1], sparameters[1]])
                    di = np.diag_indices(2)

                    self.Phi[findex:findex+2, findex:findex+2][di] += 10**pcdoubled
                elif m2signal.stype == 'dmfrequencyline':
                    # For a DM frequency line, the DFF is assumed to be set elsewhere
                    findex = np.sum(self.npffdm[:m2signal.pulsarind]) + \
                            self.npfdm[m2signal.pulsarind] + 2*m2signal.npsrdmfreqindex

                    pcdoubled = np.array([sparameters[1], sparameters[1]])
                    self.Thetavec[findex:findex+2] += 10**pcdoubled




    """
    Set the Auxiliary quantities for mark7loglikelihood in all the pulsars,
    based on the psrbfinc boolean arrays. It returns a boolean array for both
    phi and theta, indicating which elements of the covariance matrix to use in
    the likelihood, and similar boolean arrays for the previously ('the current')
    accepted t-d position for use in the prior

    NOTE: Does not work yet with single-frequency lines
    """
    def prepareLimFreqIndicators(self, psrbfinc=None, psrbfdminc=None):
        # Because it's mark7/mark8, also set the number of frequency modes
        # Also set the 'global' index selector that we'll use for the Phi and
        # Theta matrices
        npsrs = len(self.ptapsrs)
        self.lnpf = np.zeros(npsrs, dtype=np.int)
        self.lnpfdm = np.zeros(npsrs, dtype=np.int)

        find = 0
        dmfind = 0
        for ii in range(npsrs):
            flen = int(self.ptapsrs[ii].Fmat.shape[1]/2)
            fdmlen = int(self.ptapsrs[ii].DF.shape[1]/2)
            if psrbfinc != None and psrbfdminc != None:
                self.ptapsrs[ii].setLimitedModeAuxiliaries( \
                        psrbfinc[find:find+flen], \
                        psrbfdminc[dmfind:dmfind+fdmlen], \
                        likfunc=self.likfunc)

            # Register how many modes we are including (2*number of freqs)
            self.lnpf[ii] = 2*np.sum(self.ptapsrs[ii].bfinc)
            self.lnpfdm[ii] = 2*np.sum(self.ptapsrs[ii].bfdminc)

            find += flen
            dmfind += fdmlen

        # find and dmfind now hold the total number of frequencies
        bfind = np.array([1]*find, dtype=np.bool)
        bfdmind = np.array([1]*dmfind, dtype=np.bool)
        bcurfind = np.array([1]*find, dtype=np.bool)
        bcurfdmind = np.array([1]*dmfind, dtype=np.bool)
        find = 0
        dmfind = 0
        for ii in range(npsrs):
            flen = int(self.ptapsrs[ii].Fmat.shape[1]/2)
            fdmlen = int(self.ptapsrs[ii].DF.shape[1]/2)
            bfind[find:find+flen] = self.ptapsrs[ii].bfinc
            bfdmind[dmfind:dmfind+fdmlen] = self.ptapsrs[ii].bfdminc
            bcurfind[find:find+flen] = self.ptapsrs[ii].bcurfinc
            bcurfdmind[dmfind:dmfind+fdmlen] = self.ptapsrs[ii].bcurfdminc

            find += flen
            dmfind += fdmlen

        return bfind, bfdmind, bcurfind, bcurfdmind

    """
    Convert a number of frequencies for RN and DMV to a boolean array that
    indicates which frequencies to use

    NOTE: Does not work yet with single-frequency lines
    """
    def getPsrLimFreqFromNumbers(self, psrnfinc, psrnfdminc):
        npsrs = len(self.ptapsrs)
        flentot = int(np.sum(self.npf) / 2)
        fdmlentot = int(np.sum(self.npfdm) / 2)

        psrbfinc = np.array([0]*flentot, dtype=np.bool)
        psrbfdminc = np.array([0]*fdmlentot, dtype=np.bool)
        find = 0
        dmfind = 0
        for ii in range(npsrs):
            flen = int(self.npf[ii]/2)
            fdmlen = int(self.npfdm[ii]/2)

            psrbfinc[find:find+psrnfinc[ii]] = True
            psrbfdminc[dmfind:dmfind+psrnfdminc[ii]] = True
            find += flen
            dmfind += fdmlen

        return psrbfinc, psrbfdminc

    """
    When doing an RJMCMC, this function proposed the next possible jump in both
    RN and DM spaces. This only works for a model with a single pulsar. Zero
    modes for RN or DM are not allowed.

    NOTE: Does not work yet with single-frequency lines
    """
    def proposeNextDimJump(self, stepsizemod1=1, stepsizemod2=1):
        if len(self.ptapsrs) > 1:
            raise ValueError("ERROR: modelNrToArray can only work on single psr")

        # The maximum model numbers
        maxmod1 = int(self.ptapsrs[0].Fmat.shape[1]/2)
        maxmod2 = int(self.ptapsrs[0].DF.shape[1]/2)

        if maxmod1 == 0 or maxmod2 == 0:
            raise ValueError("ERROR: RN or DMV dimension == 0")

        # The current model numbers
        curmod1 = np.sum(self.ptapsrs[0].bfinc)
        curmod2 = np.sum(self.ptapsrs[0].bfdminc)

        # The proposed model numbers
        propmod1 = curmod1
        propmod2 = curmod2

        # Draw a number from [-stepsizemodx, .., -1, 1, .., stepsizemodx]
        def drawssm(stepsize):
            step = np.random.randint(1, stepsize+1)
            sign = -1 + 2 * np.random.randint(0, 2)
            return sign * step

        # Produce the next step, in between modmin, modmax
        #def drawstep(stepsize, modmin, modmax):
        #    pass

        # Either jump in one dimension, or the other. Not both
        if np.random.rand() < 0.5:
            # Produce a valid step
            propmod1 = curmod1 + drawssm(stepsizemod1)
            if propmod1 < 1 or propmod1 > maxmod1:
                propmod1 = curmod1
        else:
            propmod2 = curmod2 + drawssm(stepsizemod2)
            if propmod2 < 1 or propmod2 > maxmod2:
                propmod2 = curmod2

        return propmod1, propmod2

    """
    If we accept a transdimensional RJMCMC jump, adjust the 'current mode'
    indicators, so that we know that we need to update the priors.

    Also, this function returns the *real* logposterior (given the temporary
    one); When we propose a trans-dimensional jump, we sample the extra dimensional
    parameters from the prior. Because of this, the prior for these two
    parameters is not included when comparing the RJMCMC acceptance. However,
    after we have accepted such a jump, we do need to record the _full_
    posterior, which includes the prior of these extra parameters. This function
    calculates that additional prior, and adds it to the temporary logposterior
    """
    def transDimJumpAccepted(self, lnprob, psrbfinc=None, psrbfdminc=None, \
            psrnfinc=None, psrnfdminc=None):
        lp = 0.0    # No added prior value just yet
        
        # See if we call model per number or per parameter
        if psrnfinc != None and psrnfdminc != None:
            psrbfinc, psrbfdminc = self.getPsrLimFreqFromNumbers(psrnfinc, psrnfdminc)

        # Obtain the frequency selectors; setting the psr frequencies is done
        # already so that will be skipped in this function
        bfind, bfdmind, bcurfind, bcurfdmind = self.prepareLimFreqIndicators(psrbfinc, psrbfdminc)

        # Loop over all signals, and find the (DM)spectrum parameters
        for m2signal in self.ptasignals:
            if m2signal.stype == 'spectrum' and m2signal.corr == 'single':
                # Red noise, see if we need to include it
                findex = int(np.sum(self.npf[:m2signal.pulsarind])/2)
                nfreq = int(self.npf[m2signal.pulsarind]/2)

                # Select the common frequency modes
                inc = np.logical_and(bfind[findex:findex+nfreq], bcurfind[findex:findex+nfreq])
                # Select the _new_ frequency modes
                newind = np.logical_and(bfind[findex:findex+nfreq], inc == False)

                if np.sum(newind) > 0:
                    lp -= np.sum(np.log(m2signal.pmax[newind] - m2signal.pmin[newind]))
            elif m2signal.stype == 'dmspectrum' and m2signal.corr == 'single':
                fdmindex = int(np.sum(self.npfdm[:m2signal.pulsarind])/2)
                nfreqdm = int(self.npfdm[m2signal.pulsarind]/2)

                # Select the common frequency modes
                inc = np.logical_and(bfdmind[findex:findex+nfreq], bcurfdmind[findex:findex+nfreq])
                # Select the _new_ frequency modes
                newind = np.logical_and(bfind[findex:findex+nfreq], inc == False)

                if np.sum(newind) > 0:
                    lp -= np.sum(np.log(m2signal.pmax[newind] - m2signal.pmin[newind]))

        # Update the step position in trans-dimensional parameter space (model space)
        for psr in self.ptapsrs:
            psr.bcurfinc = psr.bfinc.copy()
            psr.bcurfdminc = psr.bfdminc.copy()

        # Return the adjusted logposterior value
        return lnprob + lp

    """
    When doing an RJMCMC, sometimes the sampler will jump to a space with more
    dimensions than we are currently in. In that case, the new parameters must
    be drawn from the prior. This function will draw valid new parameters if
    required
    """
    def afterJumpPars(self, parameters, npropmod1, npropmod2):
        if len(self.ptapsrs) > 1:
            raise ValueError("ERROR: modelNrToArray can only work on single psr")

        # The maximum model numbers
        maxmod1 = int(self.ptapsrs[0].Fmat.shape[1]/2)
        maxmod2 = int(self.ptapsrs[0].DF.shape[1]/2)

        if maxmod1 == 0 or maxmod2 == 0:
            raise ValueError("ERROR: RN or DMV dimension == 0")

        # The current model numbers
        curmod1 = np.sum(self.ptapsrs[0].bfinc)
        curmod2 = np.sum(self.ptapsrs[0].bfdminc)

        newparameters = parameters.copy()

        # Check if we need to draw new red noise parameters
        if npropmod1 > curmod1:
            for m2signal in self.ptasignals:
                if m2signal.stype == 'spectrum' and m2signal.corr == 'single':
                    indexfull = m2signal.nindex+npropmod1-1
                    index = npropmod1-1
                    newparameters[indexfull] = m2signal.pmin[index] + \
                            np.random.rand() * (m2signal.pmax[index] - m2signal.pmin[index])

        if npropmod2 > curmod2:
            for m2signal in self.ptasignals:
                if m2signal.stype == 'dmspectrum':
                    indexfull = m2signal.nindex+npropmod2-1
                    index = npropmod2-1
                    newparameters[indexfull] = m2signal.pmin[index] + \
                            np.random.rand() * (m2signal.pmax[index] - m2signal.pmin[index])

        return newparameters

    """
    When we are doing likelihood evaluations which contain single frequency
    lines with variable frequencies, then we need to re-form the Fourier design
    matrices at every likelihood step. That is done in this function.

    NOTE: does not yet work for DM spectral lines
    """
    def updateSpectralLines(self, parameters):
        # Loop over all signals, and obtain the new frequencies of the lines
        for ss in range(len(self.ptasignals)):
            m2signal = self.ptasignals[ss]
            if m2signal.stype == 'frequencyline':
                self.ptapsrs[m2signal.pulsarind].SFfreqs[2*m2signal.npsrfreqindex:2*m2signal.npsrfreqindex+2] = parameters[m2signal.nindex]

        for pindex in range(len(self.ptapsrs)):
            m2psr = self.ptapsrs[pindex]
            if m2psr.frequencyLinesAdded > 0:
                if self.likfunc == 'mark4ln':
                    m2psr.SFmat = singleFreqFourierModes(m2psr.toas, 10**m2psr.SFfreqs[::2])
                    m2psr.FFmat = np.append(m2psr.Fmat, m2psr.SFmat, axis=1)

                    m2psr.UtFF = np.dot(m2psr.U.T, m2psr.FFmat)
                else:
                    m2psr.SFmat = singleFreqFourierModes(m2psr.toas, 10**m2psr.SFfreqs[::2])
                    m2psr.FFmat = np.append(m2psr.Fmat, m2psr.SFmat, axis=1)
                    #GtSF = np.dot(m2psr.Gmat.T, m2psr.SFmat)
                    #GGtSF = np.dot(m2psr.Gmat, GtSF)
                    #m2psr.GGtFF = np.append(m2psr.GGtF, GGtSF, axis=1)
                    #m2psr.GGtFF = np.dot(m2psr.Gmat, GtFF)

                    if m2psr.twoComponentNoise:
                        #GtSF = np.dot(m2psr.Gmat.T, m2psr.SFmat)
                        AGSF = np.dot(m2psr.AG, m2psr.SFmat)
                        m2psr.AGFF = np.append(m2psr.AGF, AGSF, axis=1)

                        #GtFF = np.dot(m2psr.Gmat.T, m2psr.FFmat)
                        #GtFF = np.append(m2psr.GtF, GtSF, axis=1)

                        #m2psr.AGFF = np.dot(m2psr.Amat.T, GtFF)

            if m2psr.dmfrequencyLinesAdded > 0:
                m2psr.SFdmmat = singleFreqFourierModes(m2psr.toas, 10**m2psr.SFdmfreqs[::2])
                m2psr.DSF = np.dot(m2psr.Dmat, m2psr.SFdmmat)
                m2psr.DFF = np.append(m2psr.DF, m2psr.DSF, axis=1)

                m2psr.EEmat = np.append(m2psr.FFmat, m2psr.DF, axis=1)
                GtEE = np.dot(m2psr.Gmat.T, m2psr.EEmat)
                m2psr.GGtEE = np.dot(m2psr.Gmat, GtEE)

                if m2psr.twoComponentNoise:
                    m2psr.AGFF = np.dot(m2psr.Amat.T, GtFF)

                    if self.likfunc in ['mark6', 'mark6fa', 'mark8', 'mark10']:
                        m2psr.AGEE = np.dot(m2psr.Amat.T, GtEE)


    """
    mark1 loglikelihood of the pta model/likelihood implementation

    This likelihood is similar to mark3, but it uses the frequency coefficients
    explicitly in the likelihood. Mark3 marginalises over them analytically.
    Therefore, this mark1 version requires some extra parameters in the model,
    all part of an extra auxiliary 'signal'.
    
    TODO: (Including DM variations not yet implemented)

    DEPRECATED!!
    """
    def mark1loglikelihood(self, parameters):
        npsrs = len(self.ptapsrs)

        self.setPsrNoise(parameters)

        self.constructPhiAndTheta(parameters)

        # Loop over all white noise signals, and fill the pulsar Nvec, and the
        # Fourier coefficients
        for m2signal in self.ptasignals:
            if m2signal.stype == 'fouriercoeff':
                findex = np.sum(self.npf[:m2signal.pulsarind])
                nfour = self.npf[m2signal.pulsarind]
                if nfour != m2signal.npars:
                    raise ValueError('ERROR: len(nfour) not correct')
                self.avec[findex:findex+nfour] = parameters[m2signal.nindex:m2signal.nindex+m2signal.npars]


        # Armed with the Noise (and it's inverse), we'll construct the
        # auxiliaries for all pulsars
        for ii in range(npsrs):
            findex = np.sum(self.npf[:ii])
            nfreq = int(self.npf[ii]/2)

            # Fill the auxiliaries
            nobs = len(self.ptapsrs[ii].toas)
            ng = self.ptapsrs[ii].Gmat.shape[1]
            self.rGr[ii] = np.sum(self.ptapsrs[ii].GGr ** 2 / self.ptapsrs[ii].Nvec)

            GGtFa = np.dot(self.ptapsrs[ii].GGtF, self.avec[findex:findex+2*nfreq])
            self.rGFa[ii] = np.sum(self.ptapsrs[ii].GGr * GGtFa / self.ptapsrs[ii].Nvec)
            self.aFGFa[ii] = np.sum(GGtFa**2 / self.ptapsrs[ii].Nvec)
            self.GNGldet[ii] = np.sum(np.log(self.ptapsrs[ii].Nvec)) * ng / nobs
        

        # Now that all arrays are filled, we can proceed to do some linear
        # algebra. First we'll invert Phi. For a single pulsar, this will be
        # diagonal
        if npsrs == 1:
            PhiLD = np.sum(np.log(np.diag(self.Phi)))
            aPhia = np.sum(self.avec * self.avec / np.diag(self.Phi))
        else:
            cf = sl.cho_factor(self.Phi)
            PhiLD = 2*np.sum(np.log(np.diag(cf[0])))
            aPhia = np.dot(self.avec, sl.cho_solve(cf, self.avec))

        # Now we are ready to return the log-likelihood
        return -0.5*np.sum(self.rGr) - 0.5*np.sum(self.aFGFa) + np.sum(self.rGFa) \
               -0.5*np.sum(self.GNGldet) - 0.5*aPhia - 0.5*PhiLD



    """
    mark2 loglikelihood of the pta model/likelihood implementation

    This likelihood can only deal with efac/equad signals
    """
    def mark2loglikelihood(self, parameters):
        npsrs = len(self.ptapsrs)

        # MARK A

        self.setPsrNoise(parameters)

        # MARK C

        # Armed with the Noise (and it's inverse), we'll construct the
        # auxiliaries for all pulsars
        for ii in range(npsrs):
            findex = np.sum(self.npf[:ii])
            nfreq = int(self.npf[ii]/2)

            if self.ptapsrs[ii].twoComponentNoise:
                # This is equivalent to np.dot(np.diag(1.0/Nwvec, AGF))
                self.rGr[ii] = np.sum(self.ptapsrs[ii].AGr ** 2 / self.ptapsrs[ii].Nwvec)
                self.GNGldet[ii] = np.sum(np.log(self.ptapsrs[ii].Nwvec))
            else:
                Nir = self.ptapsrs[ii].residuals / self.ptapsrs[ii].Nvec
                NiGc = ((1.0/self.ptapsrs[ii].Nvec) * self.ptapsrs[ii].Gcmat.T).T
                GcNiGc = np.dot(self.ptapsrs[ii].Gcmat.T, NiGc)
                GcNir = np.dot(NiGc.T, self.ptapsrs[ii].residuals)

                try:
                    cf = sl.cho_factor(GcNiGc)
                    self.GNGldet[ii] = np.sum(np.log(self.ptapsrs[ii].Nvec)) + \
                            2*np.sum(np.log(np.diag(cf[0])))
                    GcNiGcr = sl.cho_solve(cf, GcNir)
                except np.linalg.LinAlgError:
                    print "MAJOR ERROR"

                self.rGr[ii] = np.dot(self.ptapsrs[ii].residuals, Nir) \
                        - np.dot(GcNir, GcNiGcr)

        # Now we are ready to return the log-likelihood
        return -0.5*np.sum(self.npgs)*np.log(2*np.pi) \
                -0.5*np.sum(self.rGr) - 0.5*np.sum(self.GNGldet)



    """
    mark3 loglikelihood of the pta model/likelihood implementation

    This likelihood uses an approximation for the noise matrices: in general GNG
    is not diagonal for the noise. Use that the projection of the inverse is
    roughly equal to the inverse of the projection (not true for red noise).
    Rationale is that white noise is not covariant with the timing model
    
    DM variation spectrum is not included anymore; the basis functions required
    to span the DMV space are too far removed from the Fourier modes

    Profiling execution time. Put MDC1 open challenge 1 in the file
    mdc1-open1.h5, and load with:
    ===============================================================================
    setup_mark3 = "import numpy as np, piccard as pic, matplotlib.pyplot as plt ; m3lik = pic.ptaLikelihood() ; m3lik.initFromFile('mdc1-open1.h5') ; m3lik.initModel(15, modelIndependentGWB=False, modelIndependentNoise=False, modelIndependentDM=False, modelIndependentAniGWB=False, varyEfac=False, incRedNoise=True, incEquad=False, separateEfacs=False, incGWB=True, incDM=False, incAniGWB=False, lAniGWB=2, likfunc='mark3') ; m3lik.initPrior()"
    timeit.timeit('m3lik.logposterior(m3lik.pstart)', setup=setup_mark3, number=1000)
    ===============================================================================

    Setup:      1           2
    ---------------------------------------
    Mark A:  10.4 sec     0.04 sec
    Mark B:  10.4 sec     0.28 sec
    Mark C:  60.4 sec    48.26 sec
    Mark D:  81.1 sec    52.90 sec
    Mark E: 490   sec   420    sec
    Mark F: 605   sec   540    sec
    """
    def mark3loglikelihood(self, parameters):
        npsrs = len(self.ptapsrs)

        # MARK A


        self.setPsrNoise(parameters)

        # MARK B

        self.constructPhiAndTheta(parameters)

        # MARK C

        # Armed with the Noise (and it's inverse), we'll construct the
        # auxiliaries for all pulsars
        for ii in range(npsrs):
            findex = np.sum(self.npf[:ii])
            nfreq = int(self.npf[ii]/2)

            if self.ptapsrs[ii].twoComponentNoise:
                # This is equivalent to np.dot(np.diag(1.0/Nwvec, AGF))
                NGGF = ((1.0/self.ptapsrs[ii].Nwvec) * self.ptapsrs[ii].AGF.T).T

                self.rGr[ii] = np.sum(self.ptapsrs[ii].AGr ** 2 / self.ptapsrs[ii].Nwvec)
                self.rGF[findex:findex+2*nfreq] = np.dot(self.ptapsrs[ii].AGr, NGGF)
                self.GNGldet[ii] = np.sum(np.log(self.ptapsrs[ii].Nwvec))
                self.FGGNGGF[findex:findex+2*nfreq, findex:findex+2*nfreq] = np.dot(self.ptapsrs[ii].AGF.T, NGGF)
            else:
                Nir = self.ptapsrs[ii].residuals / self.ptapsrs[ii].Nvec
                NiGc = ((1.0/self.ptapsrs[ii].Nvec) * self.ptapsrs[ii].Gcmat.T).T
                GcNiGc = np.dot(self.ptapsrs[ii].Gcmat.T, NiGc)
                NiF = ((1.0/self.ptapsrs[ii].Nvec) * self.ptapsrs[ii].Fmat.T).T
                GcNir = np.dot(NiGc.T, self.ptapsrs[ii].residuals)
                GcNiF = np.dot(NiGc.T, self.ptapsrs[ii].Fmat)

                try:
                    cf = sl.cho_factor(GcNiGc)
                    self.GNGldet[ii] = np.sum(np.log(self.ptapsrs[ii].Nvec)) + \
                            2*np.sum(np.log(np.diag(cf[0])))
                    GcNiGcr = sl.cho_solve(cf, GcNir)
                    GcNiGcF = sl.cho_solve(cf, GcNiF)
                except np.linalg.LinAlgError:
                    print "MAJOR ERROR"

                self.rGr[ii] = np.dot(self.ptapsrs[ii].residuals, Nir) \
                        - np.dot(GcNir, GcNiGcr)
                self.rGF[findex:findex+2*nfreq] = np.dot(self.ptapsrs[ii].residuals, NiF) \
                        - np.dot(GcNir, GcNiGcF)
                self.FGGNGGF[findex:findex+2*nfreq, findex:findex+2*nfreq] = \
                        np.dot(NiF.T, self.ptapsrs[ii].Fmat) - np.dot(GcNiF.T, GcNiGcF)



        # MARK D
        
        # Now that all arrays are filled, we can proceed to do some linear
        # algebra. First we'll invert Phi. For a single pulsar, this will be
        # diagonal
        if npsrs == 1:
            PhiLD = np.sum(np.log(np.diag(self.Phi)))
            Phiinv = np.diag(1.0 / np.diag(self.Phi))
        else:
            try:
                cf = sl.cho_factor(self.Phi)
                PhiLD = 2*np.sum(np.log(np.diag(cf[0])))
                Phiinv = sl.cho_solve(cf, np.identity(self.Phi.shape[0]))
            except np.linalg.LinAlgError:
                U, s, Vh = sl.svd(self.Phi)
                if not np.all(s > 0):
                    raise ValueError("ERROR: Phi singular according to SVD")
                PhiLD = np.sum(np.log(s))
                Phiinv = np.dot(Vh.T, np.dot(np.diag(1.0/s), U.T))

                print "Fallback to SVD for Phi"

        # MARK E

        # Construct and decompose Sigma
        self.Sigma = self.FGGNGGF + Phiinv
        try:
            cf = sl.cho_factor(self.Sigma)
            SigmaLD = 2*np.sum(np.log(np.diag(cf[0])))
            rGSigmaGr = np.dot(self.rGF, sl.cho_solve(cf, self.rGF))
        except np.linalg.LinAlgError:
            U, s, Vh = sl.svd(self.Sigma)
            if not np.all(s > 0):
                raise ValueError("ERROR: Sigma singular according to SVD")
            SigmaLD = np.sum(np.log(s))
            rGSigmaGr = np.dot(self.rGF, np.dot(Vh.T, np.dot(np.diag(1.0/s), np.dot(U.T, self.rGF))))
        # Mark F

        # Now we are ready to return the log-likelihood
        return -0.5*np.sum(self.npgs)*np.log(2*np.pi) \
                -0.5*np.sum(self.rGr) - 0.5*np.sum(self.GNGldet) \
                + 0.5*rGSigmaGr - 0.5*PhiLD - 0.5*SigmaLD


    """
    mark3fa loglikelihood of the pta model/likelihood implementation

    First-order approximation of mark3loglikelihood

    """
    def mark3faloglikelihood(self, parameters):
        npsrs = len(self.ptapsrs)

        # MARK A


        self.setPsrNoise(parameters)

        # MARK B

        self.constructPhiAndTheta(parameters)

        # MARK C

        # Armed with the Noise (and it's inverse), we'll construct the
        # auxiliaries for all pulsars
        for ii in range(npsrs):
            findex = np.sum(self.npf[:ii])
            nfreq = int(self.npf[ii]/2)

            if self.ptapsrs[ii].twoComponentNoise:
                # This is equivalent to np.dot(np.diag(1.0/Nwvec, AGF))
                NGGF = ((1.0/self.ptapsrs[ii].Nwvec) * self.ptapsrs[ii].AGF.T).T

                self.rGr[ii] = np.sum(self.ptapsrs[ii].AGr ** 2 / self.ptapsrs[ii].Nwvec)
                self.rGF[findex:findex+2*nfreq] = np.dot(self.ptapsrs[ii].AGr, NGGF)
                self.GNGldet[ii] = np.sum(np.log(self.ptapsrs[ii].Nwvec))
                self.FGGNGGF[findex:findex+2*nfreq, findex:findex+2*nfreq] = np.dot(self.ptapsrs[ii].AGF.T, NGGF)
            else:
                Nir = self.ptapsrs[ii].residuals / self.ptapsrs[ii].Nvec
                NiGc = ((1.0/self.ptapsrs[ii].Nvec) * self.ptapsrs[ii].Gcmat.T).T
                GcNiGc = np.dot(self.ptapsrs[ii].Gcmat.T, NiGc)
                NiF = ((1.0/self.ptapsrs[ii].Nvec) * self.ptapsrs[ii].Fmat.T).T
                GcNir = np.dot(NiGc.T, self.ptapsrs[ii].residuals)
                GcNiF = np.dot(NiGc.T, self.ptapsrs[ii].Fmat)

                try:
                    cf = sl.cho_factor(GcNiGc)
                    self.GNGldet[ii] = np.sum(np.log(self.ptapsrs[ii].Nvec)) + \
                            2*np.sum(np.log(np.diag(cf[0])))
                    GcNiGcr = sl.cho_solve(cf, GcNir)
                    GcNiGcF = sl.cho_solve(cf, GcNiF)
                except np.linalg.LinAlgError:
                    print "MAJOR ERROR"

                self.rGr[ii] = np.dot(self.ptapsrs[ii].residuals, Nir) \
                        - np.dot(GcNir, GcNiGcr)
                self.rGF[findex:findex+2*nfreq] = np.dot(self.ptapsrs[ii].residuals, NiF) \
                        - np.dot(GcNir, GcNiGcF)
                self.FGGNGGF[findex:findex+2*nfreq, findex:findex+2*nfreq] = \
                        np.dot(NiF.T, self.ptapsrs[ii].Fmat) - np.dot(GcNiF.T, GcNiGcF)



        # MARK D
        
        # Now that all arrays are filled, we can proceed to do some linear
        # algebra. First we'll invert the auto-correlation part of phi.
        PhiaLD = np.sum(np.log(np.diag(self.Phi)))
        Phiainv = np.diag(1.0 / np.diag(self.Phi))
        SigmaLD = 0
        rGSigmaGr = 0
        rGFSigma = self.rGF.copy()

        # Construct the auto-part of sigma
        for ii in range(npsrs):
            findex = np.sum(self.npf[:ii])
            nfreq = int(self.npf[ii]/2)

            self.Sigma[findex:findex+2*nfreq, findex:findex+2*nfreq] = \
                    self.FGGNGGF[findex:findex+2*nfreq, findex:findex+2*nfreq] + \
                    np.diag(np.diag(Phiainv)[findex:findex+2*nfreq])

            # Invert this on a per-pulsar level, too
            try:
                cf = sl.cho_factor(self.Sigma[findex:findex+2*nfreq, findex:findex+2*nfreq])
                SigmaLD += 2*np.sum(np.log(np.diag(cf[0])))
                rGFSigma[findex:findex+2*nfreq] = sl.cho_solve(cf, self.rGF[findex:findex+2*nfreq])

                rGSigmaGr += np.dot(self.rGF[findex:findex+2*nfreq], \
                        rGFSigma[findex:findex+2*nfreq])
            except np.linalg.LinAlgError:
                U, s, Vh = sl.svd(self.Sigma[findex:findex+2*nfreq, findex:findex+2*nfreq])
                if not np.all(s > 0):
                    raise ValueError("ERROR: Sigma singular according to SVD")
                SigmaLD += np.sum(np.log(s))

                rGFSigma[findex:findex+2*nfreq] = np.dot(Vh.T, np.dot(np.diag(1.0/s), np.dot(U.T, self.rGF[findex:findex+2*nfreq])))

                rGSigmaGr += np.dot(self.rGF[findex:findex+2*nfreq], \
                        rGFSigma[findex:findex+2*nfreq])

        # Calculate the cross-correlation approximation part
        rScr = 0
        for ii in range(npsrs):
            findexi = np.sum(self.npf[:ii])
            nfreqi = int(self.npf[ii]/2)
            for jj in range(ii+1, npsrs):
                findexj = np.sum(self.npf[:jj])
                nfreqj = int(self.npf[jj]/2)
                rScr += np.dot(rGFSigma[findexi:findexi+2*nfreqi], \
                        np.dot(self.Phi[findexi:findexi+2*nfreqi, findexj:findexj+2*nfreqj], \
                        rGFSigma[findexj:findexj+2*nfreqj]))

        # Now we are ready to return the log-likelihood
        return -0.5*np.sum(self.npgs)*np.log(2*np.pi) \
                -0.5*np.sum(self.rGr) - 0.5*np.sum(self.GNGldet) \
                +0.5*rGSigmaGr - 0.5*PhiaLD - 0.5*SigmaLD + rScr




    """
    mark4 loglikelihood of the pta model/likelihood implementation

    implements coarse-graining, without added frequency lines

    """
    def mark4loglikelihood(self, parameters):
        npsrs = len(self.ptapsrs)

        # MARK A

        self.setPsrNoise(parameters)

        # MARK B

        self.constructPhiAndTheta(parameters)

        # MARK C

        # Armed with the Noise (and it's inverse), we'll construct the
        # auxiliaries for all pulsars
        for ii in range(npsrs):
            findex = np.sum(self.npf[:ii])
            nfreq = int(self.npf[ii]/2)
            uindex = np.sum(self.npu[:ii])
            nus = self.npu[ii]

            if self.ptapsrs[ii].twoComponentNoise:
                # This is equivalent to np.dot(np.diag(1.0/Nwvec, AGU))
                NGGU = ((1.0/self.ptapsrs[ii].Nwvec) * self.ptapsrs[ii].AGU.T).T

                self.rGr[ii] = np.sum(self.ptapsrs[ii].AGr ** 2 / self.ptapsrs[ii].Nwvec)
                self.rGU[uindex:uindex+nus] = np.dot(self.ptapsrs[ii].AGr, NGGU)
                self.GNGldet[ii] = np.sum(np.log(self.ptapsrs[ii].Nwvec))
                self.UGGNGGU[uindex:uindex+nus, uindex:uindex+nus] = np.dot(self.ptapsrs[ii].AGU.T, NGGU)
            else:
                Nir = self.ptapsrs[ii].residuals / self.ptapsrs[ii].Nvec
                NiGc = ((1.0/self.ptapsrs[ii].Nvec) * self.ptapsrs[ii].Gcmat.T).T
                GcNiGc = np.dot(self.ptapsrs[ii].Gcmat.T, NiGc)
                NiU = ((1.0/self.ptapsrs[ii].Nvec) * self.ptapsrs[ii].U.T).T
                GcNir = np.dot(NiGc.T, self.ptapsrs[ii].residuals)
                GcNiU = np.dot(NiGc.T, self.ptapsrs[ii].Umat)

                try:
                    cf = sl.cho_factor(GcNiGc)
                    self.GNGldet[ii] = np.sum(np.log(self.ptapsrs[ii].Nvec)) + \
                            2*np.sum(np.log(np.diag(cf[0])))
                    GcNiGcr = sl.cho_solve(cf, GcNir)
                    GcNiGcU = sl.cho_solve(cf, GcNiU)
                except np.linalg.LinAlgError:
                    print "MAJOR ERROR"

                self.rGr[ii] = np.dot(self.ptapsrs[ii].residuals, Nir) \
                        - np.dot(GcNir, GcNiGcr)
                self.rGU[uindex:uindex+nus] = np.dot(self.ptapsrs[ii].residuals, NiU) \
                        - np.dot(GcNir, GcNiGcU)
                self.UGGNGGU[uindex:uindex+nus, uindex:uindex+nus] = \
                        np.dot(NiU.T, self.ptapsrs[ii].U) - np.dot(GcNiU.T, GcNiGcU)



        # MARK D
        
        # Now that all arrays are filled, we can proceed to do some linear
        # algebra. First we'll invert Phi. For a single pulsar, this will be
        # diagonal
        if npsrs == 1:
            # Quick and dirty:
            #PhiU = ( * self.ptapsrs[ii].AGU.T).T

            UPhiU = np.dot(self.ptapsrs[0].UtF, np.dot(self.Phi, self.ptapsrs[0].UtF.T))
            Phi = UPhiU + self.ptapsrs[0].Qamp * np.eye(len(self.ptapsrs[0].avetoas))

            #PhiLD = np.sum(np.log(np.diag(Phi)))
            #Phiinv = np.diag(1.0 / np.diag(Phi))
            try:
                cf = sl.cho_factor(Phi)
                PhiLD = 2*np.sum(np.log(np.diag(cf[0])))
                Phiinv = sl.cho_solve(cf, np.identity(Phi.shape[0]))
            except np.linalg.LinAlgError:
                U, s, Vh = sl.svd(Phi)
                if not np.all(s > 0):
                    raise ValueError("ERROR: Phi singular according to SVD")
                PhiLD = np.sum(np.log(s))
                Phiinv = np.dot(Vh.T, np.dot(np.diag(1.0/s), U.T))

                #print "Fallback to SVD for Phi", parameters

        """
        else:
            try:
                cf = sl.cho_factor(Phi)
                PhiLD = 2*np.sum(np.log(np.diag(cf[0])))
                Phiinv = sl.cho_solve(cf, np.identity(Phi.shape[0]))
            except np.linalg.LinAlgError:
                U, s, Vh = sl.svd(Phi)
                if not np.all(s > 0):
                    raise ValueError("ERROR: Phi singular according to SVD")
                PhiLD = np.sum(np.log(s))
                Phiinv = np.dot(Vh.T, np.dot(np.diag(1.0/s), U.T))

                print "Fallback to SVD for Phi"
        """

        # MARK E

        # Construct and decompose Sigma
        self.Sigma = self.UGGNGGU + Phiinv
        try:
            cf = sl.cho_factor(self.Sigma)
            SigmaLD = 2*np.sum(np.log(np.diag(cf[0])))
            rGSigmaGr = np.dot(self.rGU, sl.cho_solve(cf, self.rGU))
        except np.linalg.LinAlgError:
            U, s, Vh = sl.svd(self.Sigma)
            if not np.all(s > 0):
                raise ValueError("ERROR: Sigma singular according to SVD")
            SigmaLD = np.sum(np.log(s))
            rGSigmaGr = np.dot(self.rGU, np.dot(Vh.T, np.dot(np.diag(1.0/s), np.dot(U.T, self.rGU))))

            #print "Fallback to SVD for Sigma", parameters
        # Mark F

        # Now we are ready to return the log-likelihood
        return -0.5*np.sum(self.npgs)*np.log(2*np.pi) \
                -0.5*np.sum(self.rGr) - 0.5*np.sum(self.GNGldet) \
                + 0.5*rGSigmaGr - 0.5*PhiLD - 0.5*SigmaLD


    """
    mark4 loglikelihood of the pta model/likelihood implementation

    implements coarse-graining, including frequency lines

    """
    def mark4lnloglikelihood(self, parameters):
        npsrs = len(self.ptapsrs)

        # First re-construct the frequency matrices here...
        self.updateSpectralLines(parameters)

        # MARK A

        self.setPsrNoise(parameters)

        # MARK B

        self.constructPhiAndTheta(parameters)

        # MARK C

        # Armed with the Noise (and it's inverse), we'll construct the
        # auxiliaries for all pulsars
        for ii in range(npsrs):
            uindex = np.sum(self.npu[:ii])
            nus = self.npu[ii]

            if self.ptapsrs[ii].twoComponentNoise:
                # This is equivalent to np.dot(np.diag(1.0/Nwvec, AGU))
                NGGU = ((1.0/self.ptapsrs[ii].Nwvec) * self.ptapsrs[ii].AGU.T).T

                self.rGr[ii] = np.sum(self.ptapsrs[ii].AGr ** 2 / self.ptapsrs[ii].Nwvec)
                self.rGU[uindex:uindex+nus] = np.dot(self.ptapsrs[ii].AGr, NGGU)
                self.GNGldet[ii] = np.sum(np.log(self.ptapsrs[ii].Nwvec))
                self.UGGNGGU[uindex:uindex+nus, uindex:uindex+nus] = np.dot(self.ptapsrs[ii].AGU.T, NGGU)
            else:
                Nir = self.ptapsrs[ii].residuals / self.ptapsrs[ii].Nvec
                NiGc = ((1.0/self.ptapsrs[ii].Nvec) * self.ptapsrs[ii].Gcmat.T).T
                GcNiGc = np.dot(self.ptapsrs[ii].Gcmat.T, NiGc)
                NiU = ((1.0/self.ptapsrs[ii].Nvec) * self.ptapsrs[ii].U.T).T
                GcNir = np.dot(NiGc.T, self.ptapsrs[ii].residuals)
                GcNiU = np.dot(NiGc.T, self.ptapsrs[ii].Umat)

                try:
                    cf = sl.cho_factor(GcNiGc)
                    self.GNGldet[ii] = np.sum(np.log(self.ptapsrs[ii].Nvec)) + \
                            2*np.sum(np.log(np.diag(cf[0])))
                    GcNiGcr = sl.cho_solve(cf, GcNir)
                    GcNiGcU = sl.cho_solve(cf, GcNiU)
                except np.linalg.LinAlgError:
                    print "MAJOR ERROR"

                self.rGr[ii] = np.dot(self.ptapsrs[ii].residuals, Nir) \
                        - np.dot(GcNir, GcNiGcr)
                self.rGU[uindex:uindex+nus] = np.dot(self.ptapsrs[ii].residuals, NiU) \
                        - np.dot(GcNir, GcNiGcU)
                self.UGGNGGU[uindex:uindex+nus, uindex:uindex+nus] = \
                        np.dot(NiU.T, self.ptapsrs[ii].U) - np.dot(GcNiU.T, GcNiGcU)



        # MARK D
        
        # Now that all arrays are filled, we can proceed to do some linear
        # algebra. First we'll invert Phi. For a single pulsar, this will be
        # diagonal
        if npsrs == 1:
            # Quick and dirty:
            #PhiU = ( * self.ptapsrs[ii].AGU.T).T

            UPhiU = np.dot(self.ptapsrs[0].UtFF, np.dot(self.Phi, self.ptapsrs[0].UtFF.T))
            Phi = UPhiU + self.ptapsrs[0].Qamp * np.eye(len(self.ptapsrs[0].avetoas))

            #PhiLD = np.sum(np.log(np.diag(Phi)))
            #Phiinv = np.diag(1.0 / np.diag(Phi))
            try:
                cf = sl.cho_factor(Phi)
                PhiLD = 2*np.sum(np.log(np.diag(cf[0])))
                Phiinv = sl.cho_solve(cf, np.identity(Phi.shape[0]))
            except np.linalg.LinAlgError:
                U, s, Vh = sl.svd(Phi)
                if not np.all(s > 0):
                    raise ValueError("ERROR: Phi singular according to SVD")
                PhiLD = np.sum(np.log(s))
                Phiinv = np.dot(Vh.T, np.dot(np.diag(1.0/s), U.T))

                #print "Fallback to SVD for Phi"
        """
        else:
            try:
                cf = sl.cho_factor(Phi)
                PhiLD = 2*np.sum(np.log(np.diag(cf[0])))
                Phiinv = sl.cho_solve(cf, np.identity(Phi.shape[0]))
            except np.linalg.LinAlgError:
                U, s, Vh = sl.svd(Phi)
                if not np.all(s > 0):
                    raise ValueError("ERROR: Phi singular according to SVD")
                PhiLD = np.sum(np.log(s))
                Phiinv = np.dot(Vh.T, np.dot(np.diag(1.0/s), U.T))

                print "Fallback to SVD for Phi"
        """

        # MARK E

        # Construct and decompose Sigma
        self.Sigma = self.UGGNGGU + Phiinv
        try:
            cf = sl.cho_factor(self.Sigma)
            SigmaLD = 2*np.sum(np.log(np.diag(cf[0])))
            rGSigmaGr = np.dot(self.rGU, sl.cho_solve(cf, self.rGU))
        except np.linalg.LinAlgError:
            U, s, Vh = sl.svd(self.Sigma)
            if not np.all(s > 0):
                raise ValueError("ERROR: Sigma singular according to SVD")
            SigmaLD = np.sum(np.log(s))
            rGSigmaGr = np.dot(self.rGU, np.dot(Vh.T, np.dot(np.diag(1.0/s), np.dot(U.T, self.rGU))))
        # Mark F

        # Now we are ready to return the log-likelihood
        return -0.5*np.sum(self.npgs)*np.log(2*np.pi) \
                -0.5*np.sum(self.rGr) - 0.5*np.sum(self.GNGldet) \
                + 0.5*rGSigmaGr - 0.5*PhiLD - 0.5*SigmaLD



    """
    mark6 loglikelihood of the pta model/likelihood implementation

    This likelihood uses an approximation for the noise matrices: in general GNG
    is not diagonal for the noise. Use that the projection of the inverse is
    roughly equal to the inverse of the projection (not true for red noise).
    Rationale is that white noise is not covariant with the timing model
    
    DM variation spectrum is included 
    """
    def mark6loglikelihood(self, parameters):
        npsrs = len(self.ptapsrs)

        # The red signals
        self.constructPhiAndTheta(parameters)

        # The white noise
        self.setPsrNoise(parameters)

        # Armed with the Noise (and it's inverse), we'll construct the
        # auxiliaries for all pulsars
        for ii in range(npsrs):
            findex = np.sum(self.npf[:ii])
            fdmindex = np.sum(self.npfdm[:ii])
            nfreq = int(self.npf[ii]/2)
            nfreqdm = int(self.npfdm[ii]/2)

            if self.ptapsrs[ii].twoComponentNoise:
                NGGE = ((1.0/self.ptapsrs[ii].Nwvec) * self.ptapsrs[ii].AGE.T).T

                self.rGr[ii] = np.sum(self.ptapsrs[ii].AGr ** 2 / self.ptapsrs[ii].Nwvec)
                self.rGE[findex+fdmindex:findex+fdmindex+2*nfreq+2*nfreqdm] = np.dot(self.ptapsrs[ii].AGr, NGGE)
                self.GNGldet[ii] = np.sum(np.log(self.ptapsrs[ii].Nwvec))
                self.EGGNGGE[findex+fdmindex:findex+fdmindex+2*nfreq+2*nfreqdm, findex+fdmindex:findex+fdmindex+2*nfreq+2*nfreqdm] = np.dot(self.ptapsrs[ii].AGE.T, NGGE)
            else:
                Nir = self.ptapsrs[ii].residuals / self.ptapsrs[ii].Nvec
                NiGc = ((1.0/self.ptapsrs[ii].Nvec) * self.ptapsrs[ii].Gcmat.T).T
                GcNiGc = np.dot(self.ptapsrs[ii].Gcmat.T, NiGc)
                NiE = ((1.0/self.ptapsrs[ii].Nvec) * self.ptapsrs[ii].Emat.T).T
                GcNir = np.dot(NiGc.T, self.ptapsrs[ii].residuals)
                GcNiE = np.dot(NiGc.T, self.ptapsrs[ii].Emat)

                try:
                    cf = sl.cho_factor(GcNiGc)
                    self.GNGldet[ii] = np.sum(np.log(self.ptapsrs[ii].Nvec)) + \
                            2*np.sum(np.log(np.diag(cf[0])))
                    GcNiGcr = sl.cho_solve(cf, GcNir)
                    GcNiGcE = sl.cho_solve(cf, GcNiE)
                except np.linalg.LinAlgError:
                    print "MAJOR ERROR"

                self.rGr[ii] = np.dot(self.ptapsrs[ii].residuals, Nir) \
                        - np.dot(GcNir, GcNiGcr)
                self.rGE[findex+fdmindex:findex+fdmindex+2*nfreq+2*nfreqdm] = np.dot(self.ptapsrs[ii].residuals, NiE) \
                        - np.dot(GcNir, GcNiGcE)
                self.EGGNGGE[findex+fdmindex:findex+fdmindex+2*nfreq+2*nfreqdm, findex+fdmindex:findex+fdmindex+2*nfreq+2*nfreqdm] = \
                        np.dot(NiE.T, self.ptapsrs[ii].Emat) - np.dot(GcNiE.T, GcNiGcE)

        
        # Now that all arrays are filled, we can proceed to do some linear
        # algebra. First we'll invert Phi. For a single pulsar, this will be
        # diagonal
        if npsrs == 1:
            PhiLD = np.sum(np.log(np.diag(self.Phi)))
            Phiinv = np.diag(1.0 / np.diag(self.Phi))
        else:
            try:
                cf = sl.cho_factor(self.Phi)
                PhiLD = 2*np.sum(np.log(np.diag(cf[0])))
                Phiinv = sl.cho_solve(cf, np.identity(self.Phi.shape[0]))
            except np.linalg.LinAlgError:
                U, s, Vh = sl.svd(self.Phi)
                if not np.all(s > 0):
                    raise ValueError("ERROR: Phi singular according to SVD")
                PhiLD = np.sum(np.log(s))
                Phiinv = np.dot(Vh.T, np.dot(np.diag(1.0/s), U.T))

                print "Fallback to SVD for Phi"

        ThetaLD = np.sum(np.log(self.Thetavec))

        # Construct Sigma (needs to be written out because of the ordering of
        # the phi/theta matrices)
        self.Sigma = self.EGGNGGE
        for ii in range(npsrs):
            inda = np.sum(self.npf[:ii]) + np.sum(self.npfdm[:ii])
            indaph = np.sum(self.npf[:ii])
            indb = np.sum(self.npf[:ii+1]) + np.sum(self.npfdm[:ii])
            indbph = np.sum(self.npf[:ii+1])
            indc = np.sum(self.npf[:ii+1]) + np.sum(self.npfdm[:ii+1])
            didm = np.diag_indices(self.npfdm[ii])

            # Red noise / correlated signals
            self.Sigma[inda:indb, inda:indb] += \
                    Phiinv[indaph:indbph, indaph:indbph]

            # DM variations
            self.Sigma[indb:indc, indb:indc] += \
                    np.diag(1.0 / self.Thetavec[np.sum(self.npfdm[:ii]):np.sum(self.npfdm[:ii+1])])

            # Include the cross terms of Phi in Sigma.
            for jj in range(ii, npsrs):
                inda2 = np.sum(self.npf[:jj])+np.sum(self.npfdm[:jj])
                indaph2 = np.sum(self.npf[:jj])
                indb2 = np.sum(self.npf[:jj+1])+np.sum(self.npfdm[:jj])
                indbph2 = np.sum(self.npf[:jj+1])

                # Correlated signals (no DM variations
                self.Sigma[inda:indb, inda2:indb2] += \
                        Phiinv[indaph:indbph, indaph2:indbph2]
                self.Sigma[inda2:indb2, inda:indb] += \
                        Phiinv[indaph2:indbph2, indaph:indbph]

        
        """
        di = np.diag_indices(np.sum(self.npf))
        didm = np.diag_indices(np.sum(self.npfdm))
        self.Sigma = self.EGGNGGE
        self.Sigma[0:np.sum(self.npf), 0:np.sum(self.npf)] += Phiinv
        self.Sigma[np.sum(self.npf):, np.sum(self.npf):][didm] += 1.0 / self.Thetavec
        """
        try:
            cf = sl.cho_factor(self.Sigma)
            SigmaLD = 2*np.sum(np.log(np.diag(cf[0])))
            rGSigmaGr = np.dot(self.rGE, sl.cho_solve(cf, self.rGE))
        except np.linalg.LinAlgError:
            U, s, Vh = sl.svd(self.Sigma)
            if not np.all(s > 0):
                raise ValueError("ERROR: Sigma singular according to SVD")
            SigmaLD = np.sum(np.log(s))
            rGSigmaGr = np.dot(self.rGE, np.dot(Vh.T, np.dot(np.diag(1.0/s), np.dot(U.T, self.rGE))))

        # Now we are ready to return the log-likelihood
        return -0.5*np.sum(self.npgs)*np.log(2*np.pi) \
                -0.5*np.sum(self.rGr) - 0.5*np.sum(self.GNGldet) \
                + 0.5*rGSigmaGr - 0.5*PhiLD - 0.5*SigmaLD - 0.5*ThetaLD


    """
    mark6fa loglikelihood of the pta model/likelihood implementation

    Like mark6loglikelihood, but now with the first-order approximation for the
    correlations

    """
    def mark6faloglikelihood(self, parameters):
        npsrs = len(self.ptapsrs)

        # The red signals
        self.constructPhiAndTheta(parameters)

        # The white noise
        self.setPsrNoise(parameters)

        # Armed with the Noise (and it's inverse), we'll construct the
        # auxiliaries for all pulsars
        for ii in range(npsrs):
            findex = np.sum(self.npf[:ii])
            fdmindex = np.sum(self.npfdm[:ii])
            nfreq = int(self.npf[ii]/2)
            nfreqdm = int(self.npfdm[ii]/2)

            if self.ptapsrs[ii].twoComponentNoise:
                NGGE = ((1.0/self.ptapsrs[ii].Nwvec) * self.ptapsrs[ii].AGE.T).T

                self.rGr[ii] = np.sum(self.ptapsrs[ii].AGr ** 2 / self.ptapsrs[ii].Nwvec)
                self.rGE[findex+fdmindex:findex+fdmindex+2*nfreq+2*nfreqdm] = np.dot(self.ptapsrs[ii].AGr, NGGE)
                self.GNGldet[ii] = np.sum(np.log(self.ptapsrs[ii].Nwvec))
                self.EGGNGGE[findex+fdmindex:findex+fdmindex+2*nfreq+2*nfreqdm, findex+fdmindex:findex+fdmindex+2*nfreq+2*nfreqdm] = np.dot(self.ptapsrs[ii].AGE.T, NGGE)
            else:
                Nir = self.ptapsrs[ii].residuals / self.ptapsrs[ii].Nvec
                NiGc = ((1.0/self.ptapsrs[ii].Nvec) * self.ptapsrs[ii].Gcmat.T).T
                GcNiGc = np.dot(self.ptapsrs[ii].Gcmat.T, NiGc)
                NiE = ((1.0/self.ptapsrs[ii].Nvec) * self.ptapsrs[ii].Emat.T).T
                GcNir = np.dot(NiGc.T, self.ptapsrs[ii].residuals)
                GcNiE = np.dot(NiGc.T, self.ptapsrs[ii].Emat)

                try:
                    cf = sl.cho_factor(GcNiGc)
                    self.GNGldet[ii] = np.sum(np.log(self.ptapsrs[ii].Nvec)) + \
                            2*np.sum(np.log(np.diag(cf[0])))
                    GcNiGcr = sl.cho_solve(cf, GcNir)
                    GcNiGcE = sl.cho_solve(cf, GcNiE)
                except np.linalg.LinAlgError:
                    print "MAJOR ERROR"

                self.rGr[ii] = np.dot(self.ptapsrs[ii].residuals, Nir) \
                        - np.dot(GcNir, GcNiGcr)
                self.rGE[findex+fdmindex:findex+fdmindex+2*nfreq+2*nfreqdm] = np.dot(self.ptapsrs[ii].residuals, NiE) \
                        - np.dot(GcNir, GcNiGcE)
                self.EGGNGGE[findex+fdmindex:findex+fdmindex+2*nfreq+2*nfreqdm, findex+fdmindex:findex+fdmindex+2*nfreq+2*nfreqdm] = \
                        np.dot(NiE.T, self.ptapsrs[ii].Emat) - np.dot(GcNiE.T, GcNiGcE)


        # Now that all arrays are filled, we can proceed to do some linear
        # algebra. First we'll invert the auto-correlation part of phi.
        PhiaLD = np.sum(np.log(np.diag(self.Phi)))
        SigmaLD = 0
        rGSigmaGr = 0
        rGESigma = self.rGE.copy()

        ThetaLD = np.sum(np.log(self.Thetavec))

        # Construct the auto-part of sigma
        for ii in range(npsrs):
            inda = np.sum(self.npf[:ii]) + np.sum(self.npfdm[:ii])
            indaph = np.sum(self.npf[:ii])
            indb = np.sum(self.npf[:ii+1]) + np.sum(self.npfdm[:ii])
            indbph = np.sum(self.npf[:ii+1])
            indc = np.sum(self.npf[:ii+1]) + np.sum(self.npfdm[:ii+1])
            didm = np.diag_indices(self.npfdm[ii])

            self.Sigma[inda:indb, inda:indb] = self.EGGNGGE[inda:indb, inda:indb] + \
                    np.diag(1.0 / np.diag(self.Phi)[indaph:indbph])

            # DM variations
            self.Sigma[indb:indc, indb:indc] += \
                    np.diag(1.0 / self.Thetavec[np.sum(self.npfdm[:ii]):np.sum(self.npfdm[:ii+1])])

            # Invert this on a per-pulsar level, too
            try:
                cf = sl.cho_factor(self.Sigma[inda:indc, inda:indc])
                SigmaLD += 2*np.sum(np.log(np.diag(cf[0])))
                rGESigma[inda:indc] = sl.cho_solve(cf, self.rGE[inda:indc])

                rGSigmaGr += np.dot(self.rGE[inda:indc], \
                        rGESigma[inda:indc])
            except np.linalg.LinAlgError:
                U, s, Vh = sl.svd(self.Sigma[inda:indc, inda:indc])
                if not np.all(s > 0):
                    raise ValueError("ERROR: Sigma singular according to SVD")
                SigmaLD += np.sum(np.log(s))

                rGESigma[inda:indc] = np.dot(Vh.T, np.dot(np.diag(1.0/s), \
                        np.dot(U.T, self.rGE[inda:indc])))

                rGSigmaGr += np.dot(self.rGE[inda:indc], \
                        rGESigma[inda:indc])

        # Calculate the cross-correlation approximation part
        rScr = 0
        for ii in range(npsrs):
            inda = np.sum(self.npf[:ii]) + np.sum(self.npfdm[:ii])
            indaph = np.sum(self.npf[:ii])
            indb = np.sum(self.npf[:ii+1]) + np.sum(self.npfdm[:ii])
            indbph = np.sum(self.npf[:ii+1])
            indc = np.sum(self.npf[:ii+1]) + np.sum(self.npfdm[:ii+1])

            for jj in range(ii+1, npsrs):
                inda2 = np.sum(self.npf[:jj])+np.sum(self.npfdm[:jj])
                indaph2 = np.sum(self.npf[:jj])
                indb2 = np.sum(self.npf[:jj+1])+np.sum(self.npfdm[:jj])
                indbph2 = np.sum(self.npf[:jj+1])

                rScr += np.dot(rGESigma[inda:indb], \
                        np.dot(self.Phi[indaph:indbph, indaph2:indbph2], \
                        rGESigma[inda2:indb2]))

        print "Results: ", np.sum(self.rGr), np.sum(self.GNGldet), \
                rGSigmaGr, PhiaLD, SigmaLD, ThetaLD, rScr

        # Now we are ready to return the log-likelihood
        return -0.5*np.sum(self.npgs)*np.log(2*np.pi) \
                -0.5*np.sum(self.rGr) - 0.5*np.sum(self.GNGldet) \
                +0.5*rGSigmaGr - 0.5*PhiaLD - 0.5*SigmaLD - 0.5*ThetaLD \
                +rScr



    """
    mark7 loglikelihood of the pta model/likelihood implementation

    This likelihood is the same as mark3loglikelihood, except that it allows for
    a variable number of Fourier modes to be included for the red noise. The
    parameters are there for DM as well, to allow the RJMCMC methods to call it
    in exactly the same way. However, these parameters are ignored

    psrbfinc, psrbfdminc: a boolean array, indicating which frequencies to
                          include.
    psrnfinc, psrnfdminc: integer array, indicating how many frequencies per
                          pulsar to include. Overrides psrbfinc and psrbfdminc
    """
    def mark7loglikelihood(self, parameters, psrbfinc=None, psrbfdminc=None, \
            psrnfinc=None, psrnfdminc=None):
        npsrs = len(self.ptapsrs)

        # The red signals
        self.constructPhiAndTheta(parameters)

        # The white noise
        self.setPsrNoise(parameters)

        # If the included frequencies are passed by numbers -- not indicator
        # functions --, then obtain the indicators from the numbers
        if psrnfinc != None and psrnfdminc != None:
            psrbfinc, psrbfdminc = self.getPsrLimFreqFromNumbers(psrnfinc, psrnfdminc)

        # Obtain the frequency selectors, and set the psr frequencies
        bfind, bfdmind, bcurfind, bcurfdmind = self.prepareLimFreqIndicators(psrbfinc, psrbfdminc)

        # Double up the frequency indicators to get the mode indicators
        bfmind = np.array([bfind, bfind]).T.flatten()
        bfmdmind = np.array([bfdmind, bfdmind]).T.flatten()

        # Select the limited range Phi and Theta
        #lPhi = self.Phi[bfmind, bfmind]
        lPhi = self.Phi[:, bfmind][bfmind, :]
        #lThetavec = self.Thetavec[bfmdmind]
        lenphi = np.sum(bfmind)
        #lentheta = np.sum(bfmdmind)

        # Armed with the Noise (and it's inverse), we'll construct the
        # auxiliaries for all pulsars
        for ii in range(npsrs):
            findex = np.sum(self.lnpf[:ii])
            nfreq = int(self.lnpf[ii]/2)

            if self.ptapsrs[ii].twoComponentNoise:
                # This is equivalent to np.dot(np.diag(1.0/Nwvec, AGF))
                NGGF = ((1.0/self.ptapsrs[ii].Nwvec) * self.ptapsrs[ii].lAGF.T).T

                self.rGr[ii] = np.sum(self.ptapsrs[ii].AGr ** 2 / self.ptapsrs[ii].Nwvec)
                self.rGF[findex:findex+2*nfreq] = np.dot(self.ptapsrs[ii].AGr, NGGF)
                self.GNGldet[ii] = np.sum(np.log(self.ptapsrs[ii].Nwvec))
                self.FGGNGGF[findex:findex+2*nfreq, findex:findex+2*nfreq] = np.dot(self.ptapsrs[ii].lAGF.T, NGGF)
            else:
                Nir = self.ptapsrs[ii].residuals / self.ptapsrs[ii].Nvec
                NiGc = ((1.0/self.ptapsrs[ii].Nvec) * self.ptapsrs[ii].Gcmat.T).T
                GcNiGc = np.dot(self.ptapsrs[ii].Gcmat.T, NiGc)
                NiF = ((1.0/self.ptapsrs[ii].Nvec) * self.ptapsrs[ii].lFmat.T).T
                GcNir = np.dot(NiGc.T, self.ptapsrs[ii].residuals)
                GcNiF = np.dot(NiGc.T, self.ptapsrs[ii].lFmat)

                try:
                    cf = sl.cho_factor(GcNiGc)
                    self.GNGldet[ii] = np.sum(np.log(self.ptapsrs[ii].Nvec)) + \
                            2*np.sum(np.log(np.diag(cf[0])))
                    GcNiGcr = sl.cho_solve(cf, GcNir)
                    GcNiGcF = sl.cho_solve(cf, GcNiF)
                except np.linalg.LinAlgError:
                    print "MAJOR ERROR"

                self.rGr[ii] = np.dot(self.ptapsrs[ii].residuals, Nir) \
                        - np.dot(GcNir, GcNiGcr)
                self.rGF[findex:findex+2*nfreq] = np.dot(self.ptapsrs[ii].residuals, NiF) \
                        - np.dot(GcNir, GcNiGcF)
                self.FGGNGGF[findex:findex+2*nfreq, findex:findex+2*nfreq] = \
                        np.dot(NiF.T, self.ptapsrs[ii].lFmat) - np.dot(GcNiF.T, GcNiGcF)


        
        # Now that all arrays are filled, we can proceed to do some linear
        # algebra. First we'll invert Phi. For a single pulsar, this will be
        # diagonal
        if npsrs == 1:
            PhiLD = np.sum(np.log(np.diag(lPhi)))
            Phiinv = np.diag(1.0 / np.diag(lPhi))
        else:
            try:
                cf = sl.cho_factor(lPhi)
                PhiLD = 2*np.sum(np.log(np.diag(cf[0])))
                Phiinv = sl.cho_solve(cf, np.identity(lPhi.shape[0]))
            except np.linalg.LinAlgError:
                U, s, Vh = sl.svd(lPhi)
                if not np.all(s > 0):
                    raise ValueError("ERROR: Phi singular according to SVD")
                PhiLD = np.sum(np.log(s))
                Phiinv = np.dot(Vh.T, np.dot(np.diag(1.0/s), U.T))

                print "Fallback to SVD for Phi"

        #ThetaLD = np.sum(np.log(lThetavec))

        # Construct and decompose Sigma
        #didm = np.diag_indices(np.sum(self.lnpfdm))
        self.Sigma = self.FGGNGGF[:lenphi, :lenphi]
        self.Sigma[0:np.sum(self.lnpf), 0:np.sum(self.lnpf)] += Phiinv
        #Sigma[np.sum(self.lnpf):, np.sum(self.lnpf):][didm] += 1.0 / lThetavec
        try:
            cf = sl.cho_factor(self.Sigma)
            SigmaLD = 2*np.sum(np.log(np.diag(cf[0])))
            rGSigmaGr = np.dot(self.rGF[:lenphi], sl.cho_solve(cf, self.rGF[:lenphi]))
        except np.linalg.LinAlgError:
            U, s, Vh = sl.svd(self.Sigma)
            if not np.all(s > 0):
                raise ValueError("ERROR: Sigma singular according to SVD")
            SigmaLD = np.sum(np.log(s))
            rGSigmaGr = np.dot(self.rGF[:lenphi], np.dot(Vh.T, np.dot(np.diag(1.0/s), np.dot(U.T, self.rGF[:lenphi]))))

        # Now we are ready to return the log-likelihood
        return -0.5*np.sum(self.npgs)*np.log(2*np.pi) \
                -0.5*np.sum(self.rGr) - 0.5*np.sum(self.GNGldet) \
                +0.5*rGSigmaGr - 0.5*PhiLD - 0.5*SigmaLD



    """
    mark8 loglikelihood of the pta model/likelihood implementation

    This likelihood is the same as mark6loglikelihood, except that it allows for
    a variable number of Fourier modes to be included, both for DM and for red
    noise

    psrbfinc, psrbfdminc: a boolean array, indicating which frequencies to
                          include.
    psrnfinc, psrnfdminc: integer array, indicating how many frequencies per
                          pulsar to include. Overrides psrbfinc and psrbfdminc

    Profiling execution time. Put J0437 of the ipta-2013 set in the file
    J0437.h5, and load with:
    =============================================================================
    setup_mark8 = "import numpy as np, piccard as pic, matplotlib.pyplot as plt ; m3lik = pic.ptaLikelihood() ; m3lik.initFromFile('J0437.h5') ; m3lik.initModel(30, modelIndependentGWB=False, modelIndependentNoise=True, modelIndependentDM=True, modelIndependentAniGWB=False, varyEfac=True, incRedNoise=True, incEquad=True, separateEfacs=True, incGWB=False, incDM=True, incAniGWB=False, lAniGWB=2, likfunc='mark6') ; m3lik.initPrior()"
    =============================================================================

    Call with:
    setup1: timeit.timeit('m3lik.mark8logposterior(m3lik.pstart, psrnfinc=[4], psrnfdminc=[4])', setup=setup_mark8, number=100)
    setup2: timeit.timeit('m3lik.mark8logposterior(m3lik.pstart, psrnfinc=[np.random.randint(1,6)], psrnfdminc=[np.random.randint(1,6)])', setup=setup_mark8, number=100)

    Setup:      1           2
    ---------------------------------------
    Mark A:   0.04  sec    0.50 sec
    Mark B:   0.074 sec    0.50 sec
    Mark C:   0.08 sec     0.51 sec
    Mark D:   0.09 sec     0.54 sec
    Mark E:   0.10 sec     0.56 sec
    Mark F:   0.41 sec     0.82 sec
    Mark G:   0.83 sec     0.91 sec
    Mark H:   0.76 sec     0.84 sec
    """
    def mark8loglikelihood(self, parameters, psrbfinc=None, psrbfdminc=None, \
            psrnfinc=None, psrnfdminc=None):
        npsrs = len(self.ptapsrs)

        # MARK A

        # The white noise
        self.setPsrNoise(parameters)

        # MARK B

        # The red signals
        self.constructPhiAndTheta(parameters)

        # MARK C

        # If the included frequencies are passed by numbers -- not indicator
        # functions --, then obtain the indicators from the numbers
        if psrnfinc != None and psrnfdminc != None:
            psrbfinc, psrbfdminc = self.getPsrLimFreqFromNumbers(psrnfinc, psrnfdminc)

        # Obtain the frequency selectors, and set the psr frequencies
        bfind, bfdmind, bcurfind, bcurfdmind = self.prepareLimFreqIndicators(psrbfinc, psrbfdminc)

        # MARK D

        # Double up the frequency indicators to get the mode indicators
        bfmind = np.array([bfind, bfind]).T.flatten()
        bfmdmind = np.array([bfdmind, bfdmind]).T.flatten()

        # Select the limited range Phi and Theta
        #lPhi = self.Phi[bfmind, bfmind]

        lPhi = self.Phi[numpy.ix_(bfmind, bfmind)]
        # lPhi = self.Phi[:, bfmind][bfmind, :]
        lThetavec = self.Thetavec[bfmdmind]
        lenphi = np.sum(bfmind)
        lentheta = np.sum(bfmdmind)

        # MARK E

        # Armed with the Noise (and it's inverse), we'll construct the
        # auxiliaries for all pulsars
        for ii in range(npsrs):
            findex = np.sum(self.lnpf[:ii])
            fdmindex = np.sum(self.lnpfdm[:ii])
            nfreq = int(self.lnpf[ii]/2)
            nfreqdm = int(self.lnpfdm[ii]/2)

            if self.ptapsrs[ii].twoComponentNoise:
                NGGE = ((1.0/self.ptapsrs[ii].Nwvec) * self.ptapsrs[ii].lAGE.T).T

                self.rGr[ii] = np.sum(self.ptapsrs[ii].AGr ** 2 / self.ptapsrs[ii].Nwvec)
                self.rGE[findex+fdmindex:findex+fdmindex+2*nfreq+2*nfreqdm] = np.dot(self.ptapsrs[ii].AGr, NGGE)
                self.GNGldet[ii] = np.sum(np.log(self.ptapsrs[ii].Nwvec))
                self.EGGNGGE[findex+fdmindex:findex+fdmindex+2*nfreq+2*nfreqdm, findex+fdmindex:findex+fdmindex+2*nfreq+2*nfreqdm] = np.dot(self.ptapsrs[ii].lAGE.T, NGGE)
            else:
                Nir = self.ptapsrs[ii].residuals / self.ptapsrs[ii].Nvec
                NiGc = ((1.0/self.ptapsrs[ii].Nvec) * self.ptapsrs[ii].Gcmat.T).T
                GcNiGc = np.dot(self.ptapsrs[ii].Gcmat.T, NiGc)
                NiE = ((1.0/self.ptapsrs[ii].Nvec) * self.ptapsrs[ii].lEmat.T).T
                GcNir = np.dot(NiGc.T, self.ptapsrs[ii].residuals)
                GcNiE = np.dot(NiGc.T, self.ptapsrs[ii].lEmat)

                try:
                    cf = sl.cho_factor(GcNiGc)
                    self.GNGldet[ii] = np.sum(np.log(self.ptapsrs[ii].Nvec)) + \
                            2*np.sum(np.log(np.diag(cf[0])))
                    GcNiGcr = sl.cho_solve(cf, GcNir)
                    GcNiGcE = sl.cho_solve(cf, GcNiE)
                except np.linalg.LinAlgError:
                    print "MAJOR ERROR"

                self.rGr[ii] = np.dot(self.ptapsrs[ii].residuals, Nir) \
                        - np.dot(GcNir, GcNiGcr)
                self.rGE[findex+fdmindex:findex+fdmindex+2*nfreq+2*nfreqdm] = np.dot(self.ptapsrs[ii].residuals, NiE) \
                        - np.dot(GcNir, GcNiGcE)
                self.EGGNGGE[findex+fdmindex:findex+fdmindex+2*nfreq+2*nfreqdm, findex+fdmindex:findex+fdmindex+2*nfreq+2*nfreqdm] = \
                        np.dot(NiE.T, self.ptapsrs[ii].lEmat) - np.dot(GcNiE.T, GcNiGcE)

        
        # MARK F

        # Now that all arrays are filled, we can proceed to do some linear
        # algebra. First we'll invert Phi. For a single pulsar, this will be
        # diagonal
        if npsrs == 1:
            PhiLD = np.sum(np.log(np.diag(lPhi)))
            Phiinv = np.diag(1.0 / np.diag(lPhi))
        else:
            try:
                cf = sl.cho_factor(lPhi)
                PhiLD = 2*np.sum(np.log(np.diag(cf[0])))
                Phiinv = sl.cho_solve(cf, np.identity(lPhi.shape[0]))
            except np.linalg.LinAlgError:
                U, s, Vh = sl.svd(lPhi)
                if not np.all(s > 0):
                    raise ValueError("ERROR: Phi singular according to SVD")
                PhiLD = np.sum(np.log(s))
                Phiinv = np.dot(Vh.T, np.dot(np.diag(1.0/s), U.T))

                print "Fallback to SVD for Phi"

        # MARK G

        ThetaLD = np.sum(np.log(lThetavec))

        # Construct and decompose Sigma
        didm = np.diag_indices(np.sum(self.lnpfdm))
        self.Sigma = self.EGGNGGE[:lenphi+lentheta, :lenphi+lentheta]
        self.Sigma[0:np.sum(self.lnpf), 0:np.sum(self.lnpf)] += Phiinv
        self.Sigma[np.sum(self.lnpf):, np.sum(self.lnpf):][didm] += 1.0 / lThetavec
        try:
            cf = sl.cho_factor(self.Sigma)
            SigmaLD = 2*np.sum(np.log(np.diag(cf[0])))
            rGSigmaGr = np.dot(self.rGE[:lenphi+lentheta], sl.cho_solve(cf, self.rGE[:lenphi+lentheta]))
        except np.linalg.LinAlgError:
            U, s, Vh = sl.svd(self.Sigma)
            if not np.all(s > 0):
                raise ValueError("ERROR: Sigma singular according to SVD")
            SigmaLD = np.sum(np.log(s))
            rGSigmaGr = np.dot(self.rGE[:lenphi+lentheta], np.dot(Vh.T, np.dot(np.diag(1.0/s), np.dot(U.T, self.rGE[:lenphi+lentheta]))))

        # MARK H

        # Now we are ready to return the log-likelihood
        return -0.5*np.sum(self.npgs)*np.log(2*np.pi) \
                -0.5*np.sum(self.rGr) - 0.5*np.sum(self.GNGldet) \
                +0.5*rGSigmaGr - 0.5*PhiLD - 0.5*SigmaLD - 0.5*ThetaLD




    """
    mark9 loglikelihood of the pta model/likelihood implementation

    like mark3loglikelihood, but with single frequency lines
    """
    def mark9loglikelihood(self, parameters):
        npsrs = len(self.ptapsrs)

        # First re-construct the frequency matrices here...
        self.updateSpectralLines(parameters)

        # MARK A

        self.setPsrNoise(parameters)

        # MARK B

        self.constructPhiAndTheta(parameters)

        # MARK C

        # Armed with the Noise (and it's inverse), we'll construct the
        # auxiliaries for all pulsars
        for ii in range(npsrs):
            findex = np.sum(self.npff[:ii])
            nfreq = int(self.npff[ii]/2)

            if self.ptapsrs[ii].twoComponentNoise:
                # This is equivalent to np.dot(np.diag(1.0/Nwvec, AGF))
                NGGF = ((1.0/self.ptapsrs[ii].Nwvec) * self.ptapsrs[ii].AGFF.T).T

                self.rGr[ii] = np.sum(self.ptapsrs[ii].AGr ** 2 / self.ptapsrs[ii].Nwvec)
                self.rGF[findex:findex+2*nfreq] = np.dot(self.ptapsrs[ii].AGr, NGGF)
                self.GNGldet[ii] = np.sum(np.log(self.ptapsrs[ii].Nwvec))
                self.FGGNGGF[findex:findex+2*nfreq, findex:findex+2*nfreq] = np.dot(self.ptapsrs[ii].AGFF.T, NGGF)
            else:
                Nir = self.ptapsrs[ii].residuals / self.ptapsrs[ii].Nvec
                NiGc = ((1.0/self.ptapsrs[ii].Nvec) * self.ptapsrs[ii].Gcmat.T).T
                GcNiGc = np.dot(self.ptapsrs[ii].Gcmat.T, NiGc)
                NiF = ((1.0/self.ptapsrs[ii].Nvec) * self.ptapsrs[ii].FFmat.T).T
                GcNir = np.dot(NiGc.T, self.ptapsrs[ii].residuals)
                GcNiF = np.dot(NiGc.T, self.ptapsrs[ii].FFmat)

                try:
                    cf = sl.cho_factor(GcNiGc)
                    self.GNGldet[ii] = np.sum(np.log(self.ptapsrs[ii].Nvec)) + \
                            2*np.sum(np.log(np.diag(cf[0])))
                    GcNiGcr = sl.cho_solve(cf, GcNir)
                    GcNiGcF = sl.cho_solve(cf, GcNiF)
                except np.linalg.LinAlgError:
                    print "MAJOR ERROR"

                self.rGr[ii] = np.dot(self.ptapsrs[ii].residuals, Nir) \
                        - np.dot(GcNir, GcNiGcr)
                self.rGF[findex:findex+2*nfreq] = np.dot(self.ptapsrs[ii].residuals, NiF) \
                        - np.dot(GcNir, GcNiGcF)
                self.FGGNGGF[findex:findex+2*nfreq, findex:findex+2*nfreq] = \
                        np.dot(NiF.T, self.ptapsrs[ii].FFmat) - np.dot(GcNiF.T, GcNiGcF)



        # MARK D
        
        # Now that all arrays are filled, we can proceed to do some linear
        # algebra. First we'll invert Phi. For a single pulsar, this will be
        # diagonal
        if npsrs == 1:
            PhiLD = np.sum(np.log(np.diag(self.Phi)))
            Phiinv = np.diag(1.0 / np.diag(self.Phi))
        else:
            try:
                cf = sl.cho_factor(self.Phi)
                PhiLD = 2*np.sum(np.log(np.diag(cf[0])))
                Phiinv = sl.cho_solve(cf, np.identity(self.Phi.shape[0]))
            except np.linalg.LinAlgError:
                U, s, Vh = sl.svd(self.Phi)
                if not np.all(s > 0):
                    raise ValueError("ERROR: Phi singular according to SVD")
                PhiLD = np.sum(np.log(s))
                Phiinv = np.dot(Vh.T, np.dot(np.diag(1.0/s), U.T))

                print "Fallback to SVD for Phi"

        # MARK E

        # Construct and decompose Sigma
        self.Sigma = self.FGGNGGF + Phiinv
        try:
            cf = sl.cho_factor(self.Sigma)
            SigmaLD = 2*np.sum(np.log(np.diag(cf[0])))
            rGSigmaGr = np.dot(self.rGF, sl.cho_solve(cf, self.rGF))
        except np.linalg.LinAlgError:
            U, s, Vh = sl.svd(self.Sigma)
            if not np.all(s > 0):
                raise ValueError("ERROR: Sigma singular according to SVD")
            SigmaLD = np.sum(np.log(s))
            rGSigmaGr = np.dot(self.rGF, np.dot(Vh.T, np.dot(np.diag(1.0/s), np.dot(U.T, self.rGF))))
        # Mark F

        # Now we are ready to return the log-likelihood
        return -0.5*np.sum(self.npgs)*np.log(2*np.pi) \
                -0.5*np.sum(self.rGr) - 0.5*np.sum(self.GNGldet) \
                +0.5*rGSigmaGr - 0.5*PhiLD - 0.5*SigmaLD


    """
    mark10 loglikelihood of the pta model/likelihood implementation

    Just like mark6loglikelihood, but now with single DM frequencies included in
    the model
    """
    def mark10loglikelihood(self, parameters):
        npsrs = len(self.ptapsrs)

        # The red signals
        self.constructPhiAndTheta(parameters)

        # The white noise
        self.setPsrNoise(parameters)

        # Armed with the Noise (and it's inverse), we'll construct the
        # auxiliaries for all pulsars
        for ii in range(npsrs):
            findex = np.sum(self.npff[:ii])
            fdmindex = np.sum(self.npffdm[:ii])
            nfreq = int(self.npff[ii]/2)
            nfreqdm = int(self.npffdm[ii]/2)

            if self.ptapsrs[ii].twoComponentNoise:
                NGGE = ((1.0/self.ptapsrs[ii].Nwvec) * self.ptapsrs[ii].AGE.T).T

                self.rGr[ii] = np.sum(self.ptapsrs[ii].AGr ** 2 / self.ptapsrs[ii].Nwvec)
                self.rGE[findex+fdmindex:findex+fdmindex+2*nfreq+2*nfreqdm] = np.dot(self.ptapsrs[ii].AGr, NGGE)
                self.GNGldet[ii] = np.sum(np.log(self.ptapsrs[ii].Nwvec))
                self.EGGNGGE[findex+fdmindex:findex+fdmindex+2*nfreq+2*nfreqdm, findex+fdmindex:findex+fdmindex+2*nfreq+2*nfreqdm] = np.dot(self.ptapsrs[ii].AGE.T, NGGE)
            else:
                Nir = self.ptapsrs[ii].residuals / self.ptapsrs[ii].Nvec
                NiGc = ((1.0/self.ptapsrs[ii].Nvec) * self.ptapsrs[ii].Gcmat.T).T
                GcNiGc = np.dot(self.ptapsrs[ii].Gcmat.T, NiGc)
                NiE = ((1.0/self.ptapsrs[ii].Nvec) * self.ptapsrs[ii].Emat.T).T
                GcNir = np.dot(NiGc.T, self.ptapsrs[ii].residuals)
                GcNiE = np.dot(NiGc.T, self.ptapsrs[ii].Emat)

                try:
                    cf = sl.cho_factor(GcNiGc)
                    self.GNGldet[ii] = np.sum(np.log(self.ptapsrs[ii].Nvec)) + \
                            2*np.sum(np.log(np.diag(cf[0])))
                    GcNiGcr = sl.cho_solve(cf, GcNir)
                    GcNiGcE = sl.cho_solve(cf, GcNiE)
                except np.linalg.LinAlgError:
                    print "MAJOR ERROR"

                self.rGr[ii] = np.dot(self.ptapsrs[ii].residuals, Nir) \
                        - np.dot(GcNir, GcNiGcr)
                self.rGE[findex+fdmindex:findex+fdmindex+2*nfreq+2*nfreqdm] = np.dot(self.ptapsrs[ii].residuals, NiE) \
                        - np.dot(GcNir, GcNiGcE)
                self.EGGNGGE[findex+fdmindex:findex+fdmindex+2*nfreq+2*nfreqdm, findex+fdmindex:findex+fdmindex+2*nfreq+2*nfreqdm] = \
                        np.dot(NiE.T, self.ptapsrs[ii].Emat) - np.dot(GcNiE.T, GcNiGcE)

        
        # Now that all arrays are filled, we can proceed to do some linear
        # algebra. First we'll invert Phi. For a single pulsar, this will be
        # diagonal
        if npsrs == 1:
            PhiLD = np.sum(np.log(np.diag(self.Phi)))
            Phiinv = np.diag(1.0 / np.diag(self.Phi))
        else:
            try:
                cf = sl.cho_factor(self.Phi)
                PhiLD = 2*np.sum(np.log(np.diag(cf[0])))
                Phiinv = sl.cho_solve(cf, np.identity(self.Phi.shape[0]))
            except np.linalg.LinAlgError:
                U, s, Vh = sl.svd(self.Phi)
                if not np.all(s > 0):
                    raise ValueError("ERROR: Phi singular according to SVD")
                PhiLD = np.sum(np.log(s))
                Phiinv = np.dot(Vh.T, np.dot(np.diag(1.0/s), U.T))

                print "Fallback to SVD for Phi"

        ThetaLD = np.sum(np.log(self.Thetavec))

        # Construct and decompose Sigma
        di = np.diag_indices(np.sum(self.npff))
        didm = np.diag_indices(np.sum(self.npffdm))
        self.Sigma = self.EGGNGGE
        self.Sigma[0:np.sum(self.npff), 0:np.sum(self.npff)] += Phiinv
        self.Sigma[np.sum(self.npff):, np.sum(self.npff):][didm] += 1.0 / self.Thetavec
        try:
            cf = sl.cho_factor(self.Sigma)
            SigmaLD = 2*np.sum(np.log(np.diag(cf[0])))
            rGSigmaGr = np.dot(self.rGE, sl.cho_solve(cf, self.rGE))
        except np.linalg.LinAlgError:
            U, s, Vh = sl.svd(self.Sigma)
            if not np.all(s > 0):
                raise ValueError("ERROR: Sigma singular according to SVD")
            SigmaLD = np.sum(np.log(s))
            rGSigmaGr = np.dot(self.rGE, np.dot(Vh.T, np.dot(np.diag(1.0/s), np.dot(U.T, self.rGE))))

        # Now we are ready to return the log-likelihood
        return -0.5*np.sum(self.npgs)*np.log(2*np.pi) \
                -0.5*np.sum(self.rGr) - 0.5*np.sum(self.GNGldet) \
                +0.5*rGSigmaGr - 0.5*PhiLD - 0.5*SigmaLD - 0.5*ThetaLD








    def loglikelihood(self, parameters):
        ll = 0.0

        if(np.all(self.pmin <= parameters) and np.all(parameters <= self.pmax)):
            if self.likfunc == 'mark1':
                ll = self.mark1loglikelihood(parameters)
            elif self.likfunc == 'mark2':
                ll = self.mark2loglikelihood(parameters)
            elif self.likfunc == 'mark3':
                ll = self.mark3loglikelihood(parameters)
            elif self.likfunc == 'mark3fa':
                ll = self.mark3faloglikelihood(parameters)
            elif self.likfunc == 'mark4':
                ll = self.mark4loglikelihood(parameters)
            elif self.likfunc == 'mark4ln':
                ll = self.mark4lnloglikelihood(parameters)
            elif self.likfunc == 'mark6':
                ll = self.mark6loglikelihood(parameters)
            elif self.likfunc == 'mark6fa':
                ll = self.mark6faloglikelihood(parameters)
            elif self.likfunc == 'mark7':
                ll = self.mark7loglikelihood(parameters)
            elif self.likfunc == 'mark8':
                ll = self.mark8loglikelihood(parameters)
            elif self.likfunc == 'mark9':
                ll = self.mark9loglikelihood(parameters)
        else:
            ll = -1e99

        return ll

    # TODO: the prior for the amplitude parameters is not yet normalised
    def mark4logprior(self, parameters):
        lp = 0.0

        # Loop over all signals
        for m2signal in self.ptasignals:
            if m2signal.stype == 'powerlaw' and m2signal.corr == 'anisotropicgwb':
                nclm = m2signal.aniCorr.clmlength()
                # lp += parameters[m2signal.nindex]

                sparameters = m2signal.pstart.copy()
                nvaryclm = np.sum(m2signal.bvary[3:])
                nskip = np.sum(m2signal.bvary[:3])
                sparameters[3:][m2signal.bvary[3:]] = \
                        parameters[m2signal.nindex+nskip:m2signal.nindex+nskip+nvaryclm]

                clm = sparameters[m2signal.ntotpars-nclm:m2signal.ntotpars]
                if m2signal.aniCorr.priorIndicator(clm) == False:
                    lp -= 1e99
            elif m2signal.stype == 'powerlaw' and m2signal.corr != 'single':
                lp += parameters[m2signal.nindex]
            elif m2signal.stype == 'spectrum' and m2signal.corr == 'anisotropicgwb':
                nclm = m2signal.aniCorr.clmlength()
                sparameters = m2signal.pstart.copy()
                nfreqs = m2signal.ntotpars - nclm
                nvaryclm = np.sum(m2signal.bvary[nfreqs:])
                nskip = np.sum(m2signal.bvary[:nfreqs])
                sparameters[nfreqs:][m2signal.bvary[nfreqs:]] = \
                        parameters[m2signal.nindex+nskip:m2signal.nindex+nskip+nvaryclm]

                clm = sparameters[m2signal.nindex+m2signal.ntotpars-nclm:m2signal.nindex+m2signal.ntotpars]

                if m2signal.aniCorr.priorIndicator(clm) == False:
                    lp -= 1e99
            elif m2signal.stype == 'spectrum' and m2signal.corr != 'single':
                lp += np.sum(parameters[m2signal.nindex:m2signal.nindex+m2signal.npars])

            # Divide by the prior range
            if np.sum(m2signal.bvary) > 0:
                lp -= np.sum(np.log(m2signal.pmax[m2signal.bvary]-m2signal.pmin[m2signal.bvary]))
        return lp

    # Note: the inclusion of a uniform-amplitude part can have a big influence
    def mark7logprior(self, parameters, psrbfinc=None, psrbfdminc=None, \
            psrnfinc=None, psrnfdminc=None):
        lp = 0.0

        # MARK A1

        if psrnfinc != None and psrnfdminc != None:
            psrbfinc, psrbfdminc = self.getPsrLimFreqFromNumbers(psrnfinc, psrnfdminc)

        # MARK A2

        # Obtain the frequency selectors, and set the psr frequencies
        bfind, bfdmind, bcurfind, bcurfdmind = self.prepareLimFreqIndicators(psrbfinc, psrbfdminc)

        # MARK A3

        # Loop over all signals
        for m2signal in self.ptasignals:
            if m2signal.stype == 'spectrum' and m2signal.corr == 'single':
                # Red noise, see if we need to include it
                findex = int(np.sum(self.npf[:m2signal.pulsarind])/2)
                nfreq = int(self.npf[m2signal.pulsarind]/2)
                inc = np.logical_and(bfind[findex:findex+nfreq], bcurfind[findex:findex+nfreq])

                if np.sum(inc) > 0:
                    lp -= np.sum(np.log(m2signal.pmax[inc] - m2signal.pmin[inc]))
                    #lp -= np.sum(inc) * 1.0
            elif m2signal.stype == 'dmspectrum' and m2signal.corr == 'single':
                fdmindex = int(np.sum(self.npfdm[:m2signal.pulsarind])/2)
                nfreqdm = int(self.npfdm[m2signal.pulsarind]/2)
                inc = np.logical_and(bfdmind[findex:findex+nfreq], bcurfdmind[findex:findex+nfreq])

                if np.sum(inc) > 0:
                    lp -= np.sum(np.log(m2signal.pmax[inc] - m2signal.pmin[inc]))
                    #lp -= np.sum(inc) * 1.0
            else:
                if np.sum(m2signal.bvary) > 0:
                    lp -= np.sum(np.log(m2signal.pmax[m2signal.bvary]-m2signal.pmin[m2signal.bvary]))

        return lp

    def mark8logprior(self, parameters, psrbfinc=None, psrbfdminc=None, \
            psrnfinc=None, psrnfdminc=None):
        return self.mark7logprior(parameters, psrbfinc, psrbfdminc, \
                psrnfinc, psrnfdminc)

    def mark9logprior(self, parameters):
        lp = self.mark4logprior(parameters)

        # Check if we have frequency ordering
        if lp > -1e98:
            if self.orderFrequencyLines:
                # Loop over all signals, and obtain the new frequencies of the lines
                for ss in range(len(self.ptasignals)):
                    m2signal = self.ptasignals[ss]
                    if m2signal.stype == 'frequencyline':
                        self.ptapsrs[m2signal.pulsarind].SFfreqs[2*m2signal.npsrfreqindex:2*m2signal.npsrfreqindex+2] = parameters[m2signal.nindex]

                for m2psr in self.ptapsrs:
                    if m2psr.frequencyLinesAdded > 0:
                        if all(m2psr.SFfreqs[::2][i] <= m2psr.SFfreqs[::2][i+1] for i in xrange(len(m2psr.SFfreqs[::2])-1)):
                            lp += np.log(math.factorial(m2psr.frequencyLinesAdded))
                        else:
                            lp = -1.0e99

        return lp

    def mark7logposterior(self, parameters, psrbfinc=None, psrbfdminc=None, \
            psrnfinc=None, psrnfdminc=None):
        lp = -1.0e99
        if(np.all(self.pmin <= parameters) and np.all(parameters <= self.pmax)):
            lp = self.mark7logprior(parameters, psrbfinc, psrbfdminc, psrnfinc, psrnfdminc)

        if lp > -1e98:
            lp += self.mark7loglikelihood(parameters, psrbfinc, psrbfdminc, psrnfinc, psrnfdminc)

        return lp

    def mark8logposterior(self, parameters, psrbfinc=None, psrbfdminc=None, \
            psrnfinc=None, psrnfdminc=None):
        lp = -1.0e99
        if(np.all(self.pmin <= parameters) and np.all(parameters <= self.pmax)):
            lp = self.mark8logprior(parameters, psrbfinc, psrbfdminc, psrnfinc, psrnfdminc)

        if lp > -1e98:
            lp += self.mark8loglikelihood(parameters, psrbfinc, psrbfdminc, psrnfinc, psrnfdminc)

        return lp

    def logprior(self, parameters):
        lp = 0.0

        if(np.all(self.pmin <= parameters) and np.all(parameters <= self.pmax)):
            if self.likfunc == 'mark1':
                lp = self.mark4logprior(parameters)
            elif self.likfunc == 'mark2':
                lp = self.mark4logprior(parameters)
            elif self.likfunc == 'mark3':
                lp = self.mark4logprior(parameters)
            elif self.likfunc == 'mark3fa':
                lp = self.mark4logprior(parameters)
            elif self.likfunc == 'mark4':
                lp = self.mark4logprior(parameters)
            elif self.likfunc == 'mark4ln':
                lp = self.mark9logprior(parameters)
            elif self.likfunc == 'mark6':
                lp = self.mark4logprior(parameters)
            elif self.likfunc == 'mark6fa':
                lp = self.mark4logprior(parameters)
            elif self.likfunc == 'mark7':  # Mark7 should be called differently of course
                lp = self.mark7logprior(parameters)
            elif self.likfunc == 'mark8':  # Mark8 ''
                lp = self.mark8logprior(parameters)
            elif self.likfunc == 'mark9':  # Mark9 ''
                lp = self.mark9logprior(parameters)
        else:
            lp = -1e99

        return lp

    def logposterior(self, parameters):
        lp = self.logprior(parameters)
        if lp > -1e98:
            lp += self.loglikelihood(parameters)
        return lp

    def nlogposterior(self, parameters):
        return -self.logposterior(parameters)

    def loglikelihoodhc(self, cube, ndim, nparams):
        acube = np.zeros(ndim)

        for ii in range(ndim):
            acube[ii] = cube[ii]

        return self.loglikelihood(acube)


    def logposteriorhc(self, cube, ndim, nparams):
        acube = np.zeros(ndim)

        for ii in range(ndim):
            acube[ii] = cube[ii]

        return self.logposterior(acube)

    def samplefromprior(self, cube, ndim, nparams):
        for ii in range(ndim):
            cube[ii] = self.pmin[ii] + cube[ii] * (self.pmax[ii] - self.pmin[ii])


    """
    Simple signal generation, use frequency domain for power-law signals by
    default
    """
    def gensig(self, parameters=None, filename=None, timedomain=False):
        if parameters == None:
            parameters = self.pstart.copy()

        npsrs = len(self.ptapsrs)

        self.setPsrNoise(parameters)

        self.constructPhiAndTheta(parameters)

        # The time-domain matrices for red noise and DM variations
        Cr = np.zeros((np.sum(self.npobs), np.sum(self.npobs)))     # Time domain red signals
        Cdm = np.zeros((np.sum(self.npobs), np.sum(self.npobs)))     # Time domain red signals

        # Allocate some auxiliary matrices
        Cov = np.zeros((np.sum(self.npobs), np.sum(self.npobs)))
        totFmat = np.zeros((np.sum(self.npobs), np.sum(self.npf)))
        totDFmat = np.zeros((np.sum(self.npobs), np.sum(self.npf)))
        totDmat = np.zeros((np.sum(self.npobs), np.sum(self.npobs)))
        totG = np.zeros((np.sum(self.npobs), np.sum(self.npgs)))
        tottoas = np.zeros(np.sum(self.npobs))
        tottoaerrs = np.zeros(np.sum(self.npobs))

        # Fill the auxiliary matrices
        for ii in range(npsrs):
            nindex = np.sum(self.npobs[:ii])
            findex = np.sum(self.npf[:ii])
            gindex = np.sum(self.npgs[:ii])
            npobs = self.npobs[ii]
            nppf = self.npf[ii]
            npgs = self.npgs[ii]
            #if self.ptapsrs[ii].twoComponentNoise:
            #    pass
            #else:
            #    pass
            Cov[nindex:nindex+npobs, nindex:nindex+npobs] = np.diag(self.ptapsrs[ii].Nvec)
            totFmat[nindex:nindex+npobs, findex:findex+nppf] = self.ptapsrs[ii].Fmat
            totDFmat[nindex:nindex+npobs, findex:findex+nppf] = self.ptapsrs[ii].DF
            totDmat[nindex:nindex+npobs, nindex:nindex+npobs] = self.ptapsrs[ii].Dmat

            totG[nindex:nindex+npobs, gindex:gindex+npgs] = self.ptapsrs[ii].Gmat
            tottoas[nindex:nindex+npobs] = self.ptapsrs[ii].toas
            tottoaerrs[nindex:nindex+npobs] = self.ptapsrs[ii].toaerrs


        if timedomain:
            # Do time-domain stuff explicitly here, for now
            for m2signal in self.ptasignals:
                sparameters = m2signal.pstart.copy()
                sparameters[m2signal.bvary] = \
                        parameters[m2signal.nindex:m2signal.nindex+m2signal.npars]

                if m2signal.stype == 'powerlaw' and m2signal.corr == 'single':
                    spd = 24 * 3600.0
                    spy = 365.25 * spd
                    Amp = 10**sparameters[0]
                    Si = sparameters[1]

                    nindex = np.sum(self.npobs[:m2signal.pulsarind])
                    ncurobs = self.npobs[m2signal.pulsarind]

                    Cr[nindex:nindex+ncurobs,nindex:nindex+ncurobs] +=\
                            Cred_sec(self.ptapsrs[m2signal.pulsarind].toas,\
                            alpha=0.5*(3-Si),\
                            fL=1.0/100) * (Amp**2)
                elif m2signal.stype == 'dmpowerlaw' and m2signal.corr == 'single':
                    spd = 24 * 3600.0
                    spy = 365.25 * spd
                    Amp = 10**sparameters[0]
                    Si = sparameters[1]

                    nindex = np.sum(self.npobs[:m2signal.pulsarind])
                    ncurobs = self.npobs[m2signal.pulsarind]

                    Cdm[nindex:nindex+ncurobs,nindex:nindex+ncurobs] +=\
                            Cred_sec(self.ptapsrs[m2signal.pulsarind].toas,\
                            alpha=0.5*(3-Si),\
                            fL=1.0/100) * (Amp**2)


            Cov += Cr
            Cov += np.dot(totDmat, np.dot(Cdm, totDmat))
        else:
            # Construct them from Phi/Theta
            Cov += np.dot(totFmat, np.dot(self.Phi, totFmat.T))
            Cov += np.dot(totDFmat, np.dot(np.diag(self.Thetavec), totDFmat.T))

        # Create the projected covariance matrix, and decompose it
        GCG = np.dot(totG.T, np.dot(Cov, totG))
        cf = sl.cholesky(GCG).T

        # Generate the data in the Cholesky-basis
        xi = np.random.randn(GCG.shape[0])
        ygen = np.dot(totG, np.dot(cf, xi))

        # Display the data
        plt.errorbar(tottoas, ygen, yerr=tottoaerrs, fmt='.', c='blue')
        plt.grid(True)
        plt.show()

        # Save the data
        tindex = 0
        for ii in range(len(self.ptapsrs)):
            nobs = len(self.ptapsrs[ii].residuals)
            self.ptapsrs[ii].residuals = ygen[tindex:tindex+nobs]
            tindex += nobs

        if filename != None:
            h5file = h5.File(filename, 'a')

            if not "Data" in h5file:
                h5file.close()
                h5file = None
                raise IOError, "no Data group in hdf5 file"

            datagroup = h5file["Data"]

            # Retrieve the pulsars group
            if not "Pulsars" in datagroup:
                h5file.close()
                h5file = None
                raise IOError, "no Pulsars group in hdf5 file"

            pulsarsgroup = datagroup["Pulsars"]

            for ii in range(len(self.ptapsrs)):
                psrname = self.ptapsrs[ii].name

                #print pulsarsgroup[psrname]['prefitRes'][:]
                #print pulsarsgroup[psrname]['postfitRes'][:]

                pulsarsgroup[psrname]['prefitRes'][:] = self.ptapsrs[ii].residuals
                pulsarsgroup[psrname]['postfitRes'][:] = self.ptapsrs[ii].residuals

                #pulsarsgroup[psrname].create_dataset('prefitRes', data=np.double(self.ptapsrs[ii].residuals))
                #pulsarsgroup[psrname].create_dataset('postfitRes', data=np.double(self.ptapsrs[ii].residuals))

            h5file.close()
            h5file = None



    """
    Based on the signal number and the maximum likelihood parameters, this
    function reconstructs the signal of signum. Very useful to reconstruct only
    the white noise, or red noise, timing residuals.

    This function returns two arrays: the reconstructed signal, and the error

    If the user wants the actual DM signal, he/she can do that him/herself from
    the returned residuals
    """
    def mlPredictionFilter(self, mlparameters, signum=None, selection=None):
        npsrs = len(self.ptapsrs)

        if signum is not None:
            selection = np.array([0]*len(self.ptasignals), dtype=np.bool)
            selection[signum] = True
        elif selection is None:
            # Make a prediction for _all_ signals (i.e. true residuals with
            # timing model paramers correctly removed)
            selection = np.array([1]*len(self.ptasignals), dtype=np.bool)

        # The full covariance matrix components
        self.constructPhiAndTheta(mlparameters)
        allPhi = self.Phi.copy()
        allThetavec = self.Thetavec.copy()

        # The covariance matrix components of the prediction signal
        self.constructPhiAndTheta(mlparameters, selection)
        predPhi = self.Phi.copy()
        predThetavec = self.Thetavec.copy()

        # The white noise
        self.setPsrNoise(mlparameters)

        GCGfull = np.zeros((np.sum(self.npgs), np.sum(self.npgs)))
        Cpred = np.zeros((np.sum(self.npobs), np.sum(self.npobs)))
        
        totGF = np.zeros((np.sum(self.npgs), np.sum(self.npf)))
        totF = np.zeros((np.sum(self.npobs), np.sum(self.npf)))
        totG = np.zeros((np.sum(self.npobs), np.sum(self.npgs)))
        totGr = np.zeros(np.sum(self.npgs))
        totDvec = np.zeros(np.sum(self.npobs))

        # Construct the full covariance matrices
        for ii in range(npsrs):
            findex = np.sum(self.npf[:ii])
            fdmindex = np.sum(self.npfdm[:ii])
            nfreq = int(self.npf[ii]/2)
            nfreqdm = int(self.npfdm[ii]/2)
            gindex = np.sum(self.npgs[:ii])
            ngs = self.npgs[ii]
            nindex = np.sum(self.npobs[:ii])
            nobs = self.npobs[ii]

            # Start with the white noise
            if self.ptapsrs[ii].twoComponentNoise:
                GCGfull[gindex:gindex+ngs, gindex:gindex+ngs] = \
                        np.dot(self.ptapsrs[ii].Amat.T, \
                        (self.ptapsrs[ii].Nwvec * self.ptapsrs[ii].Amat.T).T)
            else:
                GCGfull[gindex:gindex+ngs, gindex:gindex+ngs] = \
                        np.dot(self.ptapsrs[ii].Gmat.T, \
                        (self.ptapsrs[ii].Nvec * self.ptapsrs[ii].Gmat.T).T)

            # The Phi we cannot add yet. There can be cross-pulsar correlations.
            # Construct a total F-matrix
            totGF[gindex:gindex+ngs, findex:findex+2*nfreq] = \
                    np.dot(self.ptapsrs[ii].Gmat.T, self.ptapsrs[ii].Fmat)
            totF[nindex:nindex+nobs, findex:findex+2*nfreq] = \
                    self.ptapsrs[ii].Fmat
            totG[nindex:nindex+nobs, gindex:gindex+ngs] = self.ptapsrs[ii].Gmat
            totGr[gindex:gindex+ngs] = self.ptapsrs[ii].Gr
            totDvec[nindex:nindex+nobs] = np.diag(self.ptapsrs[ii].Dmat)

            DF = self.ptapsrs[ii].DF
            GDF = np.dot(self.ptapsrs[ii].Gmat.T, self.ptapsrs[ii].DF)

            # Add the dispersion measure variations
            GCGfull[gindex:gindex+ngs, gindex:gindex+ngs] += \
                    np.dot(GDF, (allThetavec[fdmindex:fdmindex+2*nfreqdm] * GDF).T)
            Cpred[nindex:nindex+nobs, nindex:nindex+nobs] += \
                    np.dot(DF, (predThetavec[fdmindex:fdmindex+2*nfreqdm] * DF).T)

        # Now add the red signals, too
        GCGfull += np.dot(totGF, np.dot(allPhi, totGF.T))
        Cpred += np.dot(totF, np.dot(predPhi, totF.T))
        GtCpred = np.dot(totG.T, Cpred)

        # Re-construct the DM variations, and the signal
        try:
            cf = sl.cho_factor(GCGfull)
            GCGr = sl.cho_solve(cf, totGr)
            GCGCp = sl.cho_solve(cf, GtCpred)
        except np.linalg.LinAlgError:
            U, s, Vh = sl.svd(GCGfull)
            if not np.all(s > 0):
                raise ValueError("ERROR: GCGr singular according to SVD")
            GCGr = np.dot(Vh.T, np.dot(((1.0/s)*U).T, totGr))
            GCGCp = np.dot(Vh.T, np.dot(((1.0/s)*U).T, GtCpred))

        Cti = np.dot(totG, GCGr)
        recsig = np.dot(Cpred, Cti)

        CtGCp = np.dot(Cpred, np.dot(totG, GCGCp))
        recsigCov = Cpred - CtGCp

        return recsig, np.sqrt(np.diag(recsigCov))


    """
    Same as mlPredictionFilter, but this one requires one very specific extra
    object: a likelihood object initialised with the same dataset (par+tim) as
    the previous one, except that it has some virtual toas added to it. These
    virtual toas are for prediction/interpolation.
    """
    def mlPredictionFilter2(self, predlikob, mlparameters, signum=None, selection=None):
        npsrs = len(self.ptapsrs)

        if signum is not None:
            selection = np.array([0]*len(self.ptasignals), dtype=np.bool)
            selection[signum] = True
        elif selection is None:
            # Make a prediction for _all_ signals (i.e. true residuals with
            # timing model paramers correctly removed)
            selection = np.array([1]*len(self.ptasignals), dtype=np.bool)

        # The full covariance matrix components
        self.constructPhiAndTheta(mlparameters)
        allPhi = self.Phi.copy()
        allThetavec = self.Thetavec.copy()

        # The covariance matrix components of the prediction signal
        predlikob.constructPhiAndTheta(mlparameters, selection)
        predPhi = self.Phi.copy()
        predThetavec = self.Thetavec.copy()

        # The white noise
        self.setPsrNoise(mlparameters)
        predlikob.setPsrNoise(mlparameters)

        GCGfull = np.zeros((np.sum(self.npgs), np.sum(self.npgs)))
        Cpred = np.zeros((np.sum(predlikob.npobs), np.sum(predlikob.npobs)))
        
        totGF = np.zeros((np.sum(self.npgs), np.sum(self.npf)))
        totF = np.zeros((np.sum(self.npobs), np.sum(self.npf)))
        totG = np.zeros((np.sum(self.npobs), np.sum(self.npgs)))
        totGr = np.zeros(np.sum(self.npgs))
        totDvec = np.zeros(np.sum(self.npobs))
        totGFp = np.zeros((np.sum(predlikob.npgs), np.sum(predlikob.npf)))
        totFp = np.zeros((np.sum(predlikob.npobs), np.sum(predlikob.npf)))
        totGp = np.zeros((np.sum(predlikob.npobs), np.sum(predlikob.npgs)))
        totGrp = np.zeros(np.sum(predlikob.npgs))
        totDvecp = np.zeros(np.sum(predlikob.npobs))

        # Construct the full covariance matrices
        for ii in range(npsrs):
            findex = np.sum(self.npf[:ii])
            fdmindex = np.sum(self.npfdm[:ii])
            nfreq = int(self.npf[ii]/2)
            nfreqdm = int(self.npfdm[ii]/2)
            gindex = np.sum(self.npgs[:ii])
            ngs = self.npgs[ii]
            nindex = np.sum(self.npobs[:ii])
            nobs = self.npobs[ii]
            findexp = np.sum(predlikob.npf[:ii])
            fdmindexp = np.sum(predlikob.npfdm[:ii])
            nfreqp = int(predlikob.npf[ii]/2)
            nfreqdmp = int(predlikob.npfdm[ii]/2)
            gindexp = np.sum(predlikob.npgs[:ii])
            ngsp = predlikob.npgs[ii]
            nindexp = np.sum(predlikob.npobs[:ii])
            nobsp = predlikob.npobs[ii]

            # Start with the white noise
            if self.ptapsrs[ii].twoComponentNoise:
                GCGfull[gindex:gindex+ngs, gindex:gindex+ngs] = \
                        np.dot(self.ptapsrs[ii].Amat.T, \
                        (self.ptapsrs[ii].Nwvec * self.ptapsrs[ii].Amat.T).T)
            else:
                GCGfull[gindex:gindex+ngs, gindex:gindex+ngs] = \
                        np.dot(self.ptapsrs[ii].Gmat.T, \
                        (self.ptapsrs[ii].Nvec * self.ptapsrs[ii].Gmat.T).T)

            # The Phi we cannot add yet. There can be cross-pulsar correlations.
            # Construct a total F-matrix
            totGF[gindex:gindex+ngs, findex:findex+2*nfreq] = \
                    np.dot(self.ptapsrs[ii].Gmat.T, self.ptapsrs[ii].Fmat)
            totF[nindex:nindex+nobs, findex:findex+2*nfreq] = \
                    self.ptapsrs[ii].Fmat
            totG[nindex:nindex+nobs, gindex:gindex+ngs] = self.ptapsrs[ii].Gmat
            totGr[gindex:gindex+ngs] = self.ptapsrs[ii].Gr
            totDvec[nindex:nindex+nobs] = np.diag(self.ptapsrs[ii].Dmat)

            totGFp[gindexp:gindexp+ngsp, findexp:findexp+2*nfreqp] = \
                    np.dot(predlikob.ptapsrs[ii].Gmat.T, predlikob.ptapsrs[ii].Fmat)
            totFp[nindexp:nindexp+nobsp, findexp:findexp+2*nfreqp] = \
                    predlikob.ptapsrs[ii].Fmat
            totGp[nindexp:nindexp+nobsp, gindexp:gindexp+ngsp] = predlikob.ptapsrs[ii].Gmat
            totGrp[gindexp:gindexp+ngsp] = predlikob.ptapsrs[ii].Gr
            totDvecp[nindexp:nindexp+nobsp] = np.diag(predlikob.ptapsrs[ii].Dmat)

            DF = self.ptapsrs[ii].DF
            GDF = np.dot(self.ptapsrs[ii].Gmat.T, self.ptapsrs[ii].DF)
            DFp = predlikob.ptapsrs[ii].DF
            GDFp = np.dot(predlikob.ptapsrs[ii].Gmat.T, predlikob.ptapsrs[ii].DF)

            # Add the dispersion measure variations
            GCGfull[gindex:gindex+ngs, gindex:gindex+ngs] += \
                    np.dot(GDF, (allThetavec[fdmindex:fdmindex+2*nfreqdm] * GDF).T)
            Cpred[nindexp:nindexp+nobsp, nindexp:nindexp+nobsp] += \
                    np.dot(DFp, (predThetavec[fdmindexp:fdmindexp+2*nfreqdmp] * DFp).T)

        # Now add the red signals, too
        GCGfull += np.dot(totGF, np.dot(allPhi, totGF.T))
        Cpred += np.dot(totFp, np.dot(predPhi, totFp.T))

        origlen = totG.shape[0]
        predfulllen = Cpred.shape[0]
        predlen = Cpred.shape[0] - totG.shape[0]

        Bt = Cpred[origlen:, :origlen]
        D = Cpred[origlen:, origlen:]
        BtG = np.dot(Bt, totG)

        # Re-construct the DM variations, and the signal
        try:
            cf = sl.cho_factor(GCGfull)
            GCGr = sl.cho_solve(cf, totGr)
            GCGCp = sl.cho_solve(cf, BtG.T)
        except np.linalg.LinAlgError:
            U, s, Vh = sl.svd(GCGfull)
            if not np.all(s > 0):
                raise ValueError("ERROR: GCGr singular according to SVD")
            GCGr = np.dot(Vh.T, np.dot(((1.0/s)*U).T, totGr))
            GCGCp = np.dot(Vh.T, np.dot(((1.0/s)*U).T, GtCpred))

        recsig = np.dot(BtG, GCGr)

        CtGCp = np.dot(BtG, GCGCp)
        recsigCov = D - CtGCp

        return recsig, np.diag(recsigCov)







    """
    Test anisotropy code
    """
    def testanicode(self):
        Amp = 5.0e-14
        Si = 4.333
        aniCorr = aniCorrelations(self.ptapsrs, 2)

        npsrs = len(self.ptapsrs)
        Cnoise = np.zeros((np.sum(self.npobs), np.sum(self.npobs)))     # Time domain red signals
        Ctime = np.zeros((np.sum(self.npobs), np.sum(self.npobs)))     # Time domain red signals
        Ciso = np.zeros((np.sum(self.npobs), np.sum(self.npobs)))     # Time domain red signals
        Cani = np.zeros((np.sum(self.npobs), np.sum(self.npobs)))     # Time domain red signals

        totFmat = np.zeros((np.sum(self.npobs), np.sum(self.npf)))
        totG = np.zeros((np.sum(self.npobs), np.sum(self.npgs)))
        tottoas = np.zeros(np.sum(self.npobs))
        tottoaerrs = np.zeros(np.sum(self.npobs))

        print "Filling auxiliary matrices"

        # Fill the auxiliary matrices and the noise
        for ii in range(npsrs):
            nindex = np.sum(self.npobs[:ii])
            findex = np.sum(self.npf[:ii])
            gindex = np.sum(self.npgs[:ii])
            npobs = self.npobs[ii]
            nppf = self.npf[ii]
            npgs = self.npgs[ii]

            Cnoise[nindex:nindex+npobs, nindex:nindex+npobs] = np.diag(self.ptapsrs[ii].toaerrs**2)
            #totFmat[nindex:nindex+npobs, findex:findex+nppf] = self.ptapsrs[ii].Fmat
            #totDFmat[nindex:nindex+npobs, findex:findex+nppf] = self.ptapsrs[ii].DF
            #totDmat[nindex:nindex+npobs, nindex:nindex+npobs] = self.ptapsrs[ii].Dmat

            totG[nindex:nindex+npobs, gindex:gindex+npgs] = self.ptapsrs[ii].Gmat
            tottoas[nindex:nindex+npobs] = self.ptapsrs[ii].toas
            tottoaerrs[nindex:nindex+npobs] = self.ptapsrs[ii].toaerrs

        print "Constructing the time-domain part"

        Ctime += Cred_sec(tottoas, alpha=0.5*(3-Si), fL=1.0/100) #* (Amp**2)

        print "Calculating the correlations"

        # Fill the GWB matrices
        for ii in range(npsrs):
            nindexi = np.sum(self.npobs[:ii])
            npobsi = self.npobs[ii]

            Ciso[nindexi:nindexi+npobsi, nindexi:nindexi+npobsi] += \
                    Ctime[nindexi:nindexi+npobsi, nindexi:nindexi+npobsi] * \
                    aniCorr.corrhd[ii, ii]

            Cani[nindexi:nindexi+npobsi, nindexi:nindexi+npobsi] += \
                    Ctime[nindexi:nindexi+npobsi, nindexi:nindexi+npobsi] * \
                    (aniCorr.corr[5])[ii, ii]
            
            for jj in range(ii+1, npsrs):
                nindexj = np.sum(self.npobs[:jj])
                npobsj = self.npobs[jj]

                Ciso[nindexi:nindexi+npobsi, nindexj:nindexj+npobsj] += \
                        Ctime[nindexi:nindexi+npobsi, nindexj:nindexj+npobsj] * \
                        aniCorr.corrhd[ii, jj]
                Ciso[nindexj:nindexj+npobsj, nindexi:nindexi+npobsi] += \
                        Ctime[nindexj:nindexj+npobsj, nindexi:nindexi+npobsi] * \
                        aniCorr.corrhd[jj, ii]

                Cani[nindexi:nindexi+npobsi, nindexj:nindexj+npobsj] += \
                        Ctime[nindexi:nindexi+npobsi, nindexj:nindexj+npobsj] * \
                        (aniCorr.corr[5])[ii, jj]
                Cani[nindexj:nindexj+npobsj, nindexi:nindexi+npobsi] += \
                        Ctime[nindexj:nindexj+npobsj, nindexi:nindexi+npobsi] * \
                        (aniCorr.corr[5])[jj, ii]

        # Make all the GCG combinations
        print "Multiplying matrices"
        Gr = np.dot(totG.T, tottoas)
        #GCiG = np.dot(totG.T, np.dot(Ciso + Cnoise, totG))
        #GCaG = np.dot(totG.T, np.dot(Cani, totG))

        GCiG = np.dot(totG.T, np.dot(Cnoise, totG))
        GCaG = np.dot(totG.T, np.dot(Ciso, totG))

        print "Calculating the likelihoods"
        if True:
            # Do not be clever. Just brute-force it for now
            c20 = np.linspace(-5.0, 5.0, 40)
            amp = np.linspace(3.9e-14, 6.1e-14, 40)
            ll = c20.copy()
            #for xi in np.linspace(-5.0, 5.0, 100):
            for ii in range(len(c20)):
                Ctot = GCiG + (amp[ii])**2 * GCaG

                try:
                    cf = sl.cho_factor(Ctot)
                    LD = 2*np.sum(np.log(np.diag(cf[0])))
                    rCr = np.dot(Gr, sl.cho_solve(cf, Gr))
                    ll[ii] = -0.5 * np.sum(rCr) - 0.5*LD
                except:
                    ll[ii] = -1.0e99

                percent = (ii) * 100.0 / len(c20)
                sys.stdout.write("\rScan: %d%%" %percent)
                sys.stdout.flush()
            sys.stdout.write("\n")

        else:
            # Do a two-component model thing
            pass

        np.savetxt('anitest.txt', np.array([amp, ll]).T)





"""
Given a collection of samples, return the 2-sigma confidence intervals
samples: an array of samples
sigmalevel: either 1, 2, or 3. Which sigma limit must be given
onesided: Give one-sided limits (useful for setting upper or lower limits)

"""
def confinterval(samples, sigmalevel=2, onesided=False, weights=None):
  # The probabilities for different sigmas
  sigma = [0.68268949, 0.95449974, 0.99730024]

  bins = 200
  xmin = min(samples)
  xmax = max(samples)

  # If we don't have any weighting (MCMC chain), use the statsmodels package
  if weights is None and sm != None:
    # Create the ecdf function
    ecdf = sm.distributions.ECDF(samples)

    # Create the binning
    x = np.linspace(xmin, xmax, bins)
    y = ecdf(x)
  else:
    # MultiNest chain with weights or no statsmodel.api package
    hist, xedges = np.histogram(samples[:], bins=bins, range=(xmin,xmax), weights=weights, density=True)
    x = np.delete(xedges, -1) + 0.5*(xedges[1] - xedges[0])     # This was originally 1.5*, but turns out this is a bug plotting of 'stepstyle' in matplotlib
    y = np.cumsum(hist) / np.sum(hist)

  # Find the intervals
  x2min = y[0]
  if(onesided):
    bound = 1 - sigma[sigmalevel-1]
  else:
    bound = 0.5*(1-sigma[sigmalevel-1])

  for i in range(len(y)):
    if y[i] >= bound:
      x2min = x[i]
      break

  if(onesided):
    bound = sigma[sigmalevel-1]
  else:
    bound = 1 - 0.5 * (1 - sigma[sigmalevel-1])

  for i in reversed(range(len(y))):
    if y[i] <= bound:
      x2max = x[i]
      break

  return x2min, x2max





"""
Given a 2D matrix of (marginalised) likelihood levels, this function returns
the 1, 2, 3- sigma levels. The 2D matrix is usually either a 2D histogram or a
likelihood scan

"""
def getsigmalevels(hist2d):
  # We will draw contours with these levels
  sigma1 = 0.68268949
  level1 = 0
  sigma2 = 0.95449974
  level2 = 0
  sigma3 = 0.99730024
  level3 = 0

  #
  lik = hist2d.reshape(hist2d.size)
  sortlik = np.sort(lik)

  # Figure out the 1sigma level
  dTotal = np.sum(sortlik)
  nIndex = sortlik.size
  dSum = 0
  while (dSum < dTotal * sigma1):
    nIndex -= 1
    dSum += sortlik[nIndex]
  level1 = sortlik[nIndex]

  # 2 sigma level
  nIndex = sortlik.size
  dSum = 0
  while (dSum < dTotal * sigma2):
    nIndex -= 1
    dSum += sortlik[nIndex]
  level2 = sortlik[nIndex]

  # 3 sigma level
  nIndex = sortlik.size
  dSum = 0
  while (dSum < dTotal * sigma3):
    nIndex -= 1
    dSum += sortlik[nIndex]
  level3 = sortlik[nIndex]

  return level1, level2, level3




"""
Given a collection of (x,y) values, possibly with a weight function, a 2D plot
is made (not shown yet, call plt.show().
Extra options:
  w= weight
  xmin, xmax, ymin, ymax, title

"""
def make2dplot(x, y, w=None, **kwargs):
  title = r'Red noise credible regions'

  # Create a 2d contour for red noise
  xmin = x.min()
  xmax = x.max()
  ymin = y.min()
  ymax = y.max()

  for key in kwargs:
    if key.lower() == 'title':
      title = kwargs[key]
    if key.lower() == 'xmin':
      xmin = kwargs[key]
    if key.lower() == 'xmax':
      xmax = kwargs[key]
    if key.lower() == 'ymin':
      ymin = kwargs[key]
    if key.lower() == 'ymax':
      ymax = kwargs[key]


  hist2d,xedges,yedges = np.histogram2d(x, y, weights=w,\
      bins=40,range=[[xmin,xmax],[ymin,ymax]])
  extent = [xedges[0], xedges[-1], yedges[0], yedges[-1] ]

  xedges = np.delete(xedges, -1) + 0.5*(xedges[1] - xedges[0])
  yedges = np.delete(yedges, -1) + 0.5*(yedges[1] - yedges[0])

  level1, level2, level3 = getsigmalevels(hist2d)

  # Set the attributes for the plot
  contourlevels = (level1, level2, level3)
  #contourcolors = ('darkblue', 'darkblue', 'darkblue')
  contourcolors = ('black', 'black', 'black')
  contourlinestyles = ('-', '--', ':')
  contourlinewidths = (3.0, 3.0, 3.0)
  contourlabels = [r'1 $\sigma$', r'2 $\sigma$',r'3 $\sigma$']

  plt.figure()

  line1 = plt.Line2D(range(10), range(10), linewidth=contourlinewidths[0], \
      linestyle=contourlinestyles[0], color=contourcolors[0])
  line2 = plt.Line2D(range(10), range(10), linewidth=contourlinewidths[1], \
      linestyle=contourlinestyles[1], color=contourcolors[1])
  line3 = plt.Line2D(range(10), range(10), linewidth=contourlinewidths[2], \
      linestyle=contourlinestyles[2], color=contourcolors[2])

  contall = (line1, line2, line3)
  contlabels = (contourlabels[0], contourlabels[1], contourlabels[2])

  c1 = plt.contour(xedges,yedges,hist2d.T,contourlevels, \
      colors=contourcolors, linestyles=contourlinestyles, \
      linewidths=contourlinewidths, \
      zorder=2)

  plt.legend(contall, contlabels, loc='upper right',\
      fancybox=True, shadow=True, scatterpoints=1)
  plt.grid(True)

  plt.title(title)
  plt.xlabel(r'Amplitude [$10^{-15}$]')
  plt.ylabel(r'Spectral index $\gamma$ []')
  plt.legend()



"""
Given an mcmc chain file, plot the credible region for the GWB

"""
def makechainplot2d(chainfilename, par1=72, par2=73, xmin=None, xmax=None, ymin=None, ymax=None, title=r"GWB credible regions"):
  emceechain = np.loadtxt(chainfilename)

  if xmin is None:
    #xmin = 0
    xmin = min(emceechain[:,par1+2])
  if xmax is None:
    #xmax = 70
    xmax = max(emceechain[:,par1+2])
  if ymin is None:
    #ymin = 1
    ymin = min(emceechain[:,par2+2])
  if ymax is None:
    #ymax = 7
    ymax = max(emceechain[:,par2+2])

  # Process the parameters

  make2dplot(emceechain[:,par1+2], emceechain[:,par2+2], title=title, \
	  xmin=xmin, xmax=xmax, ymin=ymin, ymax=ymax)

"""
Given an mcmc chain file, plot the credible region for the GWB

"""
def makechainplot1d(chainfilename, par=72, xmin=None, xmax=None, title=r"GWB marginalised posterior"):
  emceechain = np.loadtxt(chainfilename)

  if xmin is None:
    xmin = 0
  if xmax is None:
    xmax = 70

  plt.figure()
  plt.hist(emceechain[:, par+2], 100, color="k", histtype="step", range=(xmin, xmax))
  plt.title(title)


"""
Perform a simple scan for two parameters. Fix all parameters to their "start"
values, vary two parameters within their domain

"""
def ScanParameters(likob, scanfilename, par1=0, par2=1):
  ndim = len(likob.pmin)

  p1 = np.linspace(likob.pmin[par1], likob.pmax[par1], 50)
  p2 = np.linspace(likob.pmin[par2], likob.pmax[par2], 50)

  lp1 = np.zeros(shape=(50,50))
  lp2 = np.zeros(shape=(50,50))
  llik = np.zeros(shape=(50,50))
  parameters = likob.pstart.copy()
  for i in range(50):
      for j in range(50):
          lp1[i,j] = p1[i]
          lp2[i,j] = p2[j]
          parameters[par1] = p1[i]
          parameters[par2] = p2[j]
          llik[i,j] = likob.logposterior(parameters)
	  percent = (i*50+j) * 100.0 / (50*50)
	  sys.stdout.write("\rScan: %d%%" %percent)
	  sys.stdout.flush()
  sys.stdout.write("\n")

  col1 = lp1.reshape(50*50)
  col2 = lp2.reshape(50*50)
  col3 = llik.reshape(50*50)
  #col3 = np.exp(lcol3 - np.max(lcol3))

  np.savetxt(scanfilename, np.array([col1, col2, col3]).T)

"""
Perform a simple scan for one parameters. Fix all parameters to their "true"
values, vary one parameters within its domain

"""
def ScanParameter(likob, scanfilename, par1=0):
  ndim = len(likob.pmin)

  p1 = np.linspace(likob.pmin[par1], likob.pmax[par1], 50)

  lp1 = np.zeros(shape=(50))
  llik = np.zeros(shape=(50))
  parameters = likob.pstart.copy()
  for i in range(50):
      lp1[i] = p1[i]
      parameters[par1] = p1[i]
      llik[i] = likob.logposterior(parameters)
      percent = (i) * 100.0 / (50)
      sys.stdout.write("\rScan: %d%%" %percent)
      sys.stdout.flush()
  sys.stdout.write("\n")

  col1 = lp1
  col3 = llik
  #col3 = np.exp(lcol3 - np.max(lcol3))

  np.savetxt(scanfilename, np.array([col1, col3]).T)



"""
Given a scan file, plot the important credible regions

Todo: use make2dplot

"""
def makescanplot(scanfilename):
  likscan = np.loadtxt(scanfilename)

  x = likscan[:,0].reshape(int(np.sqrt(likscan[:,0].size)), \
      int(np.sqrt(likscan[:,0].size)))
  y = likscan[:,1].reshape(int(np.sqrt(likscan[:,1].size)), \
      int(np.sqrt(likscan[:,1].size)))
  ll = likscan[:,2].reshape(int(np.sqrt(likscan[:,2].size)), \
      int(np.sqrt(likscan[:,2].size)))

  lik = np.exp(ll - np.max(ll))

  level1, level2, level3 = getsigmalevels(lik)

  xedges = np.linspace(np.min(x), np.max(x), np.sqrt(x.size))
  yedges = np.linspace(np.min(y), np.max(y), np.sqrt(y.size))

  # Set the attributes for the plot
  contourlevels = (level1, level2, level3)
  #contourcolors = ('darkblue', 'darkblue', 'darkblue')
  contourcolors = ('black', 'black', 'black')
  contourlinestyles = ('-', '--', ':')
  contourlinewidths = (3.0, 3.0, 3.0)
  contourlabels = [r'1 $\sigma$', r'2 $\sigma$',r'3 $\sigma$']

  plt.figure()

  c1 = plt.contour(xedges,yedges,lik.T,contourlevels, \
      colors=contourcolors, linestyles=contourlinestyles, \
      linewidths=contourlinewidths, \
      zorder=2)

  line1 = plt.Line2D(range(10), range(10), linewidth=contourlinewidths[0], \
      linestyle=contourlinestyles[0], color=contourcolors[0])
  line2 = plt.Line2D(range(10), range(10), linewidth=contourlinewidths[1], \
      linestyle=contourlinestyles[1], color=contourcolors[1])
  line3 = plt.Line2D(range(10), range(10), linewidth=contourlinewidths[2], \
      linestyle=contourlinestyles[2], color=contourcolors[2])

  contall = (line1, line2, line3)
  contlabels = (contourlabels[0], contourlabels[1], contourlabels[2])
  plt.legend(contall, contlabels, loc='upper right',\
      fancybox=True, shadow=True, scatterpoints=1)

  plt.grid(True)

  plt.title("GWB noise credible regions")
  plt.xlabel(r'Amplitude [$10^{-15}$]')
  plt.ylabel(r'Spectral index $\gamma$ []')
  plt.legend()


"""
Given a MultiNest file, plot the important credible regions

"""
def makemnplots(mnchainfilename, par1=72, par2=73, minmaxfile=None, xmin=0, xmax=70, ymin=1, ymax=7, title='MultiNest credible regions'):
  mnchain = np.loadtxt(mnchainfilename)

  if minmaxfile is not None:
    minmax = np.loadtxt(minmaxfile)

  nDimensions = mnchain.shape[1]-2

  # Rescale the hypercube parameters
  if minmaxfile is not None:
    for i in range(nDimensions):
      mnchain[:,i+2] = minmax[i,0] + mnchain[:,i+2] * (minmax[i,1] - minmax[i,0])


  # The list of 1D parameters we'd like to check:
#  list1d = np.array([0, 4, 5, nDimensions-2, nDimensions-1])
  list1d = np.array([par1, par2])

  # Create 1d histograms
  for i in list1d:
#    plt.figure()
#    plt.hist(mnchain[:,i+2], 100, color="k", histtype="step")
#    plt.title("Dimension {0:d} (No weight)".format(i))
    plt.figure()
    plt.hist(mnchain[:,i+2], 100, weights=mnchain[:,0], color="k", histtype="step")
    plt.title("Dimension {0:d}".format(i))

  make2dplot(mnchain[:,par1+2], mnchain[:,par2+2], mnchain[:,0], title=title)



"""
Given a DNest file, plot the credible regions

"""
def makednestplots(par1=72, par2=73, xmin=0, xmax=70, ymin=1, ymax=7, title='DNest credible regions'):
  pydnest.dnestresults()

  samples = np.loadtxt('sample.txt')
  weights = np.loadtxt('weights.txt')

  maxlen = len(weights)

  list1d = np.array([par1, par2])

  # Create 1d histograms
  for i in list1d:
    plt.figure()
    plt.hist(samples[:maxlen,i], 100, weights=weights, color="k", histtype="step")
    plt.title("Dimension {0:d}".format(i))

  make2dplot(samples[:maxlen,par1], samples[:maxlen,par2], w=weights, title=title)




"""
Given an mcmc chain file, plot the log-spectrum

"""
def makespectrumplot(chainfilename, parstart=1, numfreqs=10, freqs=None, \
        Apl=None, gpl=None, Asm=None, asm=None, fcsm=0.1, plotlog=False, \
        lcolor='black', Tmax=None):
    if freqs is None:
        ufreqs = np.log10(np.arange(1, 1+numfreqs))
    else:
        ufreqs = np.log10(np.sort(np.array(list(set(freqs)))))

    #ufreqs = np.array(list(set(freqs)))
    yval = np.zeros(len(ufreqs))
    yerr = np.zeros(len(ufreqs))

    emceechain = np.loadtxt(chainfilename)

    if len(ufreqs) != (numfreqs):
        print "WARNING: parameter range does not correspond to #frequencies"

    for ii in range(numfreqs):
        fmin, fmax = confinterval(emceechain[:, parstart+2+ii], sigmalevel=1)
        yval[ii] = (fmax + fmin) * 0.5
        yerr[ii] = (fmax - fmin) * 0.5

    fig = plt.figure()

    # For plotting reference spectra
    spd = 24 * 3600.0
    spy = 365.25 * spd
    pfreqs = 10 ** ufreqs
    ypl = None
    ysm = None

    if plotlog:
        plt.errorbar(ufreqs, yval, yerr=yerr, fmt='.', c=lcolor)
        # outmatrix = np.array([ufreqs, yval, yerr]).T
        # np.savetxt('spectrumplot.txt', outmatrix)

        if Apl is not None and gpl is not None and Tmax is not None:
            Apl = 10**Apl
            ypl = (Apl**2 * spy**3 / (12*np.pi*np.pi * (Tmax))) * ((pfreqs * spy) ** (-gpl))
            plt.plot(np.log10(pfreqs), np.log10(ypl), 'g--', linewidth=2.0)

        if Asm is not None and asm is not None and Tmax is not None:
            Asm = 10**Asm
            fcsm = fcsm / spy
            ysm = (Asm * spy**3 / Tmax) * ((1 + (pfreqs/fcsm)**2)**(-0.5*asm))
            plt.plot(np.log10(pfreqs), np.log10(ysm), 'r--', linewidth=2.0)


        #plt.axis([np.min(ufreqs)-0.1, np.max(ufreqs)+0.1, np.min(yval-yerr)-1, np.max(yval+yerr)+1])
        plt.xlabel("Frequency [log(f/Hz)]")
        #if True:
        #    spd = 24 * 3600.0
        #    spy = 365.25 * spd
        #    #freqs = likobhy.ptapsrs[0].Ffreqs
        #    Tmax = 156038571.88061461
        #    Apl = 10**-13.3 ; Asm = 10**-24
        #    apl = 4.33 ; asm = 4.33
        #    fc = (10**-1.0)/spy

        #    pcsm = (Asm * spy**3 / Tmax) * ((1 + (freqs/fc)**2)**(-0.5*asm))
        #    pcpl = (Apl**2 * spy**3 / (12*np.pi*np.pi * Tmax)) * (freqs*spy) ** (-apl)
        #    plt.plot(np.log10(freqs), np.log10(pcsm), 'r--', linewidth=2.0)
        #    plt.plot(np.log10(freqs), np.log10(pcpl), 'g--', linewidth=2.0)

    else:
        plt.errorbar(10**ufreqs, yval, yerr=yerr, fmt='.', c='black')
        if Aref is not None:
            plt.plot(10**ufreqs, np.log10(yinj), 'k--')
        plt.axis([np.min(10**ufreqs)*0.9, np.max(10**ufreqs)*1.01, np.min(yval-yerr)-1, np.max(yval+yerr)+1])
        plt.xlabel("Frequency [Hz]")

    plt.title("Power spectrum")
    plt.ylabel("Power [log(r)]")
    plt.grid(True)


"""
Given a MultiNest chain file, plot the log-spectrum

"""
def makemnspectrumplot(mnchainfilename, minmaxfile=None, parstart=1, parstop=10, freqs=None):
    ufreqs = np.log10(np.sort(np.array(list(set(freqs)))))
    #ufreqs = np.array(list(set(freqs)))
    yval = np.zeros(parstop-parstart)
    yerr = np.zeros(parstop-parstart)

    if len(ufreqs) != (parstop - parstart):
        print "WARNING: parameter range does not correspond to #frequencies"

    spd = 24 * 3600.0
    spy = 365.25 * spd
    pfreqs = 10 ** ufreqs
    #Aing = 5.0e-14
    Aing = 10**(-13.00)
    Aing = 10**(-10.00)
    #yinj = (Aing**2 * spy**3 / (12*np.pi*np.pi * (5*spy))) * ((pfreqs * spy) ** (-13.0/3.0))
    yinj = (Aing**2 * spy**3 / (12*np.pi*np.pi * (5*spy))) * ((pfreqs * spy) ** (-2.33))
    #print pfreqs * spy
    #print np.log10(yinj)

    mnchain = np.loadtxt(mnchainfilename)
    #emceechain = np.loadtxt(chainfilename)

    if minmaxfile is not None:
        minmax = np.loadtxt(minmaxfile)

    nDimensions = mnchain.shape[1]-2

    # Rescale the hypercube parameters
    if minmaxfile is not None:
        for i in range(nDimensions):
            mnchain[:,i+2] = minmax[i,0] + mnchain[:,i+2] * (minmax[i,1] - minmax[i,0])


    for ii in range(parstop - parstart):
        fmin, fmax = confinterval(mnchain[:, parstart+2+ii], sigmalevel=1, weights=mnchain[:,0])
        yval[ii] = (fmax + fmin) * 0.5
        yerr[ii] = (fmax - fmin) * 0.5

    fig = plt.figure()

    #plt.plot(ufreqs, yval, 'k.-')
    plt.errorbar(ufreqs, yval, yerr=yerr, fmt='.', c='black')
    plt.plot(ufreqs, np.log10(yinj), 'k--')
    plt.title("Periodogram")
    plt.xlabel("Frequency [log(f)]")
    plt.ylabel("Power [log(r)]")
    plt.grid(True)


"""
Given a MultiNest file, plot the credible region for the GWB

"""
def makemnplot2d(mnchainfilename, par1=26, par2=27, xmin=0, xmax=70, ymin=1, ymax=7):
  mnchain = np.loadtxt(mnchainfilename)

  nDimensions = mnchain.shape[1]-2

  # Create 1d histograms
#  for i in list1d[np.where(list1d < nDimensions)]:
#    plt.figure()
#    plt.hist(mnchain[:,i+2], 100, color="k", histtype="step")
#    plt.title("Dimension {0:d} (No weight)".format(i))
#    plt.figure()
#    plt.hist(mnchain[:,i+2], 100, weights=mnchain[:,0], color="k", histtype="step")
#    plt.title("Dimension {0:d}".format(i))

  # make2dplot(emceechain[:,2], emceechain[:,3], title=r'Red noise credible regions')
#  make2dplot(mnchain[:,nDimensions], mnchain[:,nDimensions+1], title=r'GWB credible regions (No weights)')

  make2dplot(mnchain[:,par1], mnchain[:,par2], title=r'credible regions', xmin=xmin, xmax=xmax, ymin=ymin, ymax=ymax)



"""
Given an mcmc chain file, plot the upper limit of one variable as a function of
another

"""
def upperlimitplot2d(chainfilename, par1=72, par2=73, ymin=None, ymax=None):
  emceechain = np.loadtxt(chainfilename)

  if ymin is None:
    #ymin = 1
    ymin = min(emceechain[:,par2+2])
  if ymax is None:
    #ymax = 7
    ymax = max(emceechain[:,par2+2])

  bins = 40
  yedges = np.linspace(ymin, ymax, bins+1)
  deltay = yedges[1] - yedges[0]
  yvals = np.linspace(ymin+deltay, ymax-deltay, bins)
  sigma1 = yvals.copy()
  sigma2 = yvals.copy()
  sigma3 = yvals.copy()

  for i in range(bins):
    # Obtain the indices in the range of the bin
    indices = np.flatnonzero(np.logical_and(
      emceechain[:,par2+2] > yedges[i],
      emceechain[:,par2+2] < yedges[i+1]))

    # Obtain the 1-sided x-sigma upper limit
    a, b = confinterval(emceechain[:,par1+2][indices], sigmalevel=1, onesided=True)
    sigma1[i] = np.exp(b)
    a, b = confinterval(emceechain[:,par1+2][indices], sigmalevel=2, onesided=True)
    sigma2[i] = np.exp(b)
    a, b = confinterval(emceechain[:,par1+2][indices], sigmalevel=3, onesided=True)
    sigma3[i] = np.exp(b)

  plt.figure()

  plt.plot(yvals, sigma1, 'k-', yvals, sigma2, 'k--', yvals, sigma3, 'k:',
      linewidth=3.0)

#  outmatrix = np.array([yvals, sigma1, sigma2, sigma3]).T
#  np.savetxt('eptalimit-sotiris.txt', outmatrix)
#
  plt.legend((r'1 $\sigma$', r'2 $\sigma$',r'3 $\sigma$',), loc='upper right',\
      fancybox=True, shadow=True)
  plt.grid(True)

#
#"""
#Given 2 sample arrays, (and a weight array), plot the upper limit of one
#variable as a function of the other
#"""
#def upperlimitplot2dfromfile(chainfilename, par1=72, par2=73, ymin=None, ymax=None, exponentiate=True):
#


"""
Given a mcmc chain file, this function returns the maximum posterior value, and
the parameters
"""
def getmlfromchain(chainfilename):
  emceechain = np.loadtxt(chainfilename)

  mlind = np.argmax(emceechain[:,1])
  mlpost = emceechain[mlind, 1]
  mlparameters = emceechain[mlind, 2:]

  return (mlpost, mlparameters)


"""
Given a mcmc chain file, plot the log-likelihood values. If it is an emcee
chain, plot the different walkers independently

Maximum number of figures is an optional parameter (for emcee can be large)

"""
def makellplot(chainfilename, numfigs=2):
  emceechain = np.loadtxt(chainfilename)

  uniquechains = set(emceechain[:,0])

  styles = ['b-', 'g-', 'r-', 'c-', 'm-', 'y-', 'k-',
      'b--', 'g--', 'r--', 'c--', 'm--', 'y--', 'k--',
      'b:', 'g:', 'r:', 'c:', 'm:', 'y:', 'k:']

  # For each chain, plot the ll range
  for i in uniquechains:
      if i < numfigs*len(styles):
          if i % len(styles) == 0:
              plt.figure()
              plt.plot(np.arange(emceechain[(emceechain[:,0]==i),1].size), \
                      emceechain[(emceechain[:,0]==i),1], styles[int(i % len(styles))])

  plt.xlabel("Sample number")
  plt.ylabel("Log-likelihood")
  plt.title("Log-likelihood vs sample number")

"""
Given a rjmcmc chain file, run with the aim of selecting the number of Fourier
modes for both DM and Red noise, this function lets you plot the distributinon
of the number of Fourier coefficients.
"""
def makefouriermodenumberplot(chainfilename, incDM=True):
    rjmcmcchain = np.loadtxt(chainfilename)
    chainmode1 = rjmcmcchain[:,-2]
    chainmode2 = rjmcmcchain[:,-1]

    xmin = np.min(chainmode1)
    xmax = np.max(chainmode1)
    ymin = np.min(chainmode2)
    ymax = np.max(chainmode2)
    totmin = np.min([xmin, ymin])
    totmax = np.max([xmax, ymax])

    xx = np.arange(totmin-1, totmax+2)
    xy = np.zeros(len(xx))
    for ii in range(len(xx)):
        xy[ii] = np.sum(chainmode1==xx[ii]) / len(chainmode1)

    yx = np.arange(totmin-1, totmax+2)
    yy = np.zeros(len(yx))
    for ii in range(len(yx)):
        yy[ii] = np.sum(chainmode2==yx[ii]) / len(chainmode2)

    plt.figure()
    # TODO: why does drawstyle 'steps' shift the x-value by '1'?? Makes no
    #       sense.. probably a bug in the matplotlib package. Check '+0.5'
    plt.plot(xx+0.5, xy, 'r-', drawstyle='steps', linewidth=3.0)
    plt.grid(True, which='major')

    if incDM:
        plt.plot(yx+0.5, yy, 'b-', drawstyle='steps', linewidth=3.0)
        plt.legend((r'Red noise', r'DMV',), loc='upper right',\
                fancybox=True, shadow=True)
    else:
        plt.legend((r'Red noise',), loc='upper right',\
                fancybox=True, shadow=True)

    plt.xlabel('Nr. of frequencies')
    plt.ylabel('Probability')
    plt.grid(True, which='major')


"""
Given a likelihood object, a 'normal' MCMC chain file, and an output directory,
this function spits out a lot of plots summarising all relevant results of the
MCMC
"""
def makeresultsplot(likob, chainfilename, outputdir):
    emceechain = np.loadtxt(chainfilename)

    # List all varying parameters
    dopar = np.array([1]*likob.dimensions, dtype=np.bool)

    # First make a plot of all efac's
    efacparind, efacpsrind, efacnames = likob.getEfacNumbers()

    dopar[efacparind] = False

    if len(efacparind) > 0:
        maxplotpars = 20
        pages = int(1 + len(efacparind) / maxplotpars)
        for pp in range(pages):
            minpar = pp * maxplotpars
            maxpar = min(len(efacparind), minpar + maxplotpars)
            fileout = outputdir+'/efac-page-' + str(pp)

            # Create the plotting data for this plot
            x = np.arange(maxpar-minpar)
            yval = np.zeros(maxpar-minpar)
            yerr = np.zeros(maxpar-minpar)

            for ii in range(maxpar-minpar):
                fmin, fmax = confinterval(emceechain[:, efacparind[ii]+2], sigmalevel=1)
                yval[ii] = (fmax + fmin) * 0.5
                yerr[ii] = (fmax - fmin) * 0.5

            # Now make the plot
            fig = plt.figure()

            #fig = plt.figure(figsize=(10,6))   # Figure size can be adjusted if it gets big
            ax = fig.add_subplot(111)

            #plt.subplots_adjust(left=0.075, right=0.95, top=0.9, bottom=0.25)
            plt.subplots_adjust(left=0.115, right=0.95, top=0.9, bottom=0.25)

            resp = ax.errorbar(x, yval, yerr=yerr, fmt='.', c='blue')

            ax.axis([-1, max(x)+1, 0, max(yval+yerr)+1])
            ax.xaxis.grid(True, which='major')

            #ax.yaxis.grid(True, linestyle='-', which='major', color='lightgrey',
            #              alpha=1.0)

            ax.set_xticks(np.arange(maxpar-minpar))

            ax.set_title(r'Efac values, page ' + str(pp))
            ax.set_ylabel(r'EFAC')
            #ax.legend(('Rutger', 'Rutger ML', 'Lindley', 'Steve',), shadow=True, fancybox=True, numpoints=1)
            ax.set_yscale('log')

            xtickNames = plt.setp(ax, xticklabels=efacnames[minpar:maxpar])
            #plt.getp(xtickNames)
            plt.setp(xtickNames, rotation=45, fontsize=8, ha='right')

            for ii in range(len(efacnames)):
                print str(efacnames[ii]) + ":  " + str(yval[ii]) + " +/- " + str(yerr[ii])

            plt.savefig(fileout+'.png')
            plt.savefig(fileout+'.eps')

    # Make a plot of the spectra of all pulsars
    spectrumname, spectrumnameshort, spmin, spmax, spfreqs = likob.getSpectraNumbers()

    for ii in range(len(spectrumname)):
        minpar = spmin[ii]
        maxpar = spmax[ii]
        dopar[range(minpar, maxpar)] = False
        fileout = outputdir+'/'+spectrumnameshort[ii]

        # Create the plotting data for this plot
        x = np.log10(np.array(spfreqs[ii]))
        yval = np.zeros(len(x))
        yerr = np.zeros(len(x))

        if (maxpar-minpar) != len(x):
            raise ValueError("ERROR: len(freqs) != maxpar-minpar")

        for jj in range(maxpar-minpar):
            fmin, fmax = confinterval(emceechain[:, minpar+jj+2], sigmalevel=1)
            yval[jj] = (fmax + fmin) * 0.5
            yerr[jj] = (fmax - fmin) * 0.5

        fig = plt.figure()

        plt.errorbar(x, yval, yerr=yerr, fmt='.', c='blue')

        plt.axis([np.min(x)-0.1, np.max(x)+0.1, np.min(yval-yerr)-1, np.max(yval+yerr)+1])
        plt.xlabel("Frequency [log(f/Hz)]")
        plt.ylabel("Power [log(r)]")
        plt.grid(True)
        plt.title(spectrumname[ii])

        plt.savefig(fileout+'.png')
        plt.savefig(fileout+'.eps')

    # Make a triplot of all the other parameters
    if np.sum(dopar) > 0:
        indices = np.flatnonzero(np.array(dopar == True))
        triplot(chainfilename, indices)
        fileout = outputdir+'/triplot'
        plt.savefig(fileout+'.png')
        plt.savefig(fileout+'.eps')







"""
Run a twalk algorithm on the likelihood wrapper.
Implementation from "pytwalk".

This algorithm used two points. First starts at pstart. Second starts at pstart
+ pwidth

Only every (i % thin) step is saved. So with thin=1 all will be saved

pmin - minimum boundary of the prior domain
pmax - maximum boundary of the prior domain
pstart - starting position in parameter space
pwidth - offset of starting position for second walker
steps - number of MCMC walks to take
"""
def Runtwalk(likob, steps, chainfilename, initfile=None, thin=1, analyse=False):
    # Save the parameters to file
    likob.saveModelParameters(chainfilename + '.parameters.txt')

    # Define the support function (in or outside of domain)
    def PtaSupp(x, xmin=likob.pmin, xmax=likob.pmax):
        return np.all(xmin <= x) and np.all(x <= xmax)

    if initfile is not None:
        ndim = likob.dimensions
        # Obtain starting position from file
        print "Obtaining initial positions from '" + initfile + "'"
        burnindata = np.loadtxt(initfile)
        burnindata = burnindata[:,2:]
        nsteps = burnindata.shape[0]
        dim = burnindata.shape[1]
        if(ndim != dim):
          print "ERROR: burnin file not same dimensions!"
          print "mismatch: ", ndim, dim
          exit()

        # Get starting position
        indices = np.random.randint(0, nsteps, 1)
        p0 = burnindata[indices[0]]
        indices = np.random.randint(0, nsteps, 1)
        p1 = burnindata[indices[0]]

        del burnindata
    else:
        # Obtain starting position from pstart
        p0 = likob.pstart.copy()
        p1 = likob.pstart + likob.pwidth 

    # Initialise the twalk sampler
    #sampler = pytwalk.pytwalk(n=likob.dimensions, U=np_ns_WrapLL, Supp=PtaSupp)
    #sampler = pytwalk.pytwalk(n=likob.dimensions, U=likob.nloglikelihood, Supp=PtaSupp)
    sampler = pytwalk.pytwalk(n=likob.dimensions, U=likob.nlogposterior, Supp=PtaSupp)

    # Run the twalk sampler
    sampler.Run(T=steps, x0=p0, xp0=p1)
    
    # Do some post-processing analysis like the autocorrelation time
    if analyse:
        sampler.Ana()

    indices = range(0, steps, thin)

    savechain = np.zeros((len(indices), sampler.Output.shape[1]+1))
    savechain[:,1] = -sampler.Output[indices, likob.dimensions]
    savechain[:,2:] = sampler.Output[indices, :-1]

    np.savetxt(chainfilename, savechain)


"""
Run a simple RJMCMC algorithm on the single-pulsar data to figure out what the
optimal number of Fourier modes is for both red noise and DM variations

Starting position can be taken from RJMCMC initfile, as can the covariance
matrix

"""
def RunRJMCMC(likob, steps, chainfilename, initfile=None, resize=0.088, \
        jumpprob=0.01, jumpsize1=1, jumpsize2=1, mhinitfile=False):
  # Check the likelihood object, and record the likelihood function
  if likob.likfunc == 'mark7':
      lpfn = likob.mark7logposterior
  elif likob.likfunc == 'mark8':
      lpfn = likob.mark8logposterior
  else:
      raise ValueError("ERROR: must use mark7 or mark8 likelihood functions")

  # Save the parameters to file
  likob.saveModelParameters(chainfilename + '.parameters.txt')

  ndim = likob.dimensions
  pwidth = likob.pwidth.copy()

  if initfile is not None:
    # Read the starting position of the random walkers from a file
    print "Obtaining initial positions from '" + initfile + "'"
    burnindata = np.loadtxt(initfile)
    if mhinitfile:
        burnindata = burnindata[:,2:]
    else:
        burnindata = burnindata[:,2:-2]
    nsteps = burnindata.shape[0]
    dim = burnindata.shape[1]
    if(ndim != dim):
        raise ValueError("ERROR: burnin file not same dimensions!")

    # Get starting position
    indices = np.random.randint(0, nsteps, 1)
    p0 = burnindata[indices[0]]

    # Estimate covariances as being the standarddeviation
    pwidth = resize * np.std(burnindata, axis=0)
  else:
    # Set the starting position of the random walker (add a small perturbation to
    # get away from a possible zero)
    #    p0 = np.random.rand(ndim)*pwidth+pstart
    p0 = likob.pstart + likob.pwidth
    pwidth *= resize

  # Set the covariances
  cov = np.zeros((ndim, ndim))
  for i in range(ndim):
    cov[i,i] = pwidth[i]*pwidth[i]

  # Initialise the emcee Reversible-Jump Metropolis-Hastings sampler
  sampler = rjemcee.RJMHSampler(jumpprob, jumpsize1, jumpsize2, \
          likob.afterJumpPars, likob.proposeNextDimJump, \
          likob.transDimJumpAccepted, cov, ndim, lpfn, args=[])

  mod1, mod2 = likob.proposeNextDimJump()

  # Run the sampler one sample to start the chain
  pos, mod1, mod2, lnprob, state = sampler.run_mcmc(p0, mod1, mod2, 1)

  fil = open(chainfilename, "w")
  fil.close()

  # We don't update the screen every step
  nSkip = 100
  print "Running Metropolis-Hastings sampler"
  for i in range(int(steps/nSkip)):
      for result in sampler.sample(pos, mod1, mod2, iterations=nSkip, storechain=True):
          pos = result[0]
          mod1 = result[1]
          mod2 = result[2]
          lnprob = result[3]
          state = result[4]
          
          fil = open(chainfilename, "a")
          fil.write("{0:4f} \t{1:s} \t{2:s} \t{3:s} \t{4:s}\n".format(0, \
                  str(lnprob), \
                  "\t".join([str(x) for x in pos]), \
                  str(mod1), str(mod2)))
          fil.close()

      percent = i * nSkip * 100.0 / steps
      sys.stdout.write("\rSample: {0:d} = {1:4.1f}%   acc. fr. = {2:f}   mod = {3:d} {4:d}  lnprob = {5:e}   ".format(i*nSkip, percent, \
              np.mean(sampler.acceptance_fraction),\
              mod1, mod2,\
              lnprob))
      sys.stdout.flush()
  sys.stdout.write("\n")

  print("Mean acceptance fraction:", np.mean(sampler.acceptance_fraction))

  try:
      print("Autocorrelation time:", sampler.acor)
  except ImportError:
      print("Install acor from github or pip: http://github.com/dfm/acor")




"""
Run a simple Metropolis-Hastings algorithm on the likelihood wrapper.
Implementation from "emcee"

Starting position can be taken from initfile (just like emcee), and if
covest=True, this file will be used to estimate the stepsize for the mcmc

"""
def RunMetropolis(likob, steps, chainfilename, initfile=None, resize=0.088):
  # Save the parameters to file
  likob.saveModelParameters(chainfilename + '.parameters.txt')

  ndim = likob.dimensions
  pwidth = likob.pwidth.copy()

  if initfile is not None:
    # Read the starting position of the random walkers from a file
    print "Obtaining initial positions from '" + initfile + "'"
    burnindata = np.loadtxt(initfile)
    burnindata = burnindata[:,2:]
    nsteps = burnindata.shape[0]
    dim = burnindata.shape[1]
    if(ndim != dim):
      print "ERROR: burnin file not same dimensions!"
      print "mismatch: ", ndim, dim
      exit()

    # Get starting position
    indices = np.random.randint(0, nsteps, 1)
    p0 = burnindata[indices[0]]

    # Estimate covariances as being the standarddeviation
    pwidth = resize * np.std(burnindata, axis=0)

    del burnindata
  else:
    # Set the starting position of the random walker (add a small perturbation to
    # get away from a possible zero)
    #    p0 = np.random.rand(ndim)*pwidth+pstart
    p0 = likob.pstart + likob.pwidth
    pwidth *= resize

  # Set the covariances
  cov = np.zeros((ndim, ndim))
  for i in range(ndim):
    cov[i,i] = pwidth[i]*pwidth[i]

  # Initialise the emcee Metropolis-Hastings sampler
#  sampler = emcee.MHSampler(cov, ndim, np_WrapLL, args=[pmin, pmax])
  #sampler = emcee.MHSampler(cov, ndim, likob.loglikelihood, args=[])
  sampler = emcee.MHSampler(cov, ndim, likob.logposterior, args=[])

  # Run the sampler one sample to start the chain
  pos, lnprob, state = sampler.run_mcmc(p0, 1)

  fil = open(chainfilename, "w")
  fil.close()

  # We don't update the screen every step
  nSkip = 100
  print "Running Metropolis-Hastings sampler"
  for i in range(int(steps/nSkip)):
      for result in sampler.sample(pos, iterations=nSkip, storechain=True):
          pos = result[0]
          lnprob = result[1]
          state = result[2]
          
          fil = open(chainfilename, "a")
          fil.write("{0:4f} \t{1:s} \t{2:s}\n".format(0, \
                  str(lnprob), \
                  "\t".join([str(x) for x in pos])))
          fil.close()

      percent = i * nSkip * 100.0 / steps
      sys.stdout.write("\rSample: {0:d} = {1:4.1f}%   acc. fr. = {2:f}   pos = {3:e} {4:e}  lnprob = {5:e}   ".format(i*nSkip, percent, \
              np.mean(sampler.acceptance_fraction),\
              pos[ndim-2], pos[ndim-1],\
              lnprob))
      sys.stdout.flush()
  sys.stdout.write("\n")

  print("Mean acceptance fraction:", np.mean(sampler.acceptance_fraction))

  try:
      print("Autocorrelation time:", sampler.acor)
  except ImportError:
      print("Install acor from github or pip: http://github.com/dfm/acor")




"""
Run an ensemble sampler on the likelihood wrapper.
Implementation from "emcee".
"""
def Runemcee(likob, steps, chainfilename, initfile=None, savechain=False, a=2.0):
  # Save the parameters to file
  likob.saveModelParameters(chainfilename + '.parameters.txt')

  ndim = len(likob.pstart)
  nwalkers = 6 * ndim
  mcmcsteps = steps / nwalkers

  if initfile is not None:
    # Read the starting position of the random walkers from a file
    print "Obtaining initial positions from '" + initfile + "'"
    burnindata = np.loadtxt(initfile)
    burnindata = burnindata[:,2:]
    nsteps = burnindata.shape[0]
    dim = burnindata.shape[1]
    if(ndim != dim):
      print "ERROR: burnin file not same dimensions!"
      exit()
    indices = np.random.randint(0, nsteps, nwalkers)
    p0 = [burnindata[i] for i in indices]
  else:
    # Set the starting position of the random walkers
    print "Set random initial positions"
    p0 = [np.random.rand(ndim)*likob.pwidth+likob.pstart for i in range(nwalkers)]

  print "Initialising sampler"
  sampler = emcee.EnsembleSampler(nwalkers, ndim, likob.logposterior,
      args=[], a = a)
  pos, prob, state = sampler.run_mcmc(p0, 1)
  sampler.reset()


  print "Running emcee sampler"
  fil = open(chainfilename, "w")
  fil.close()
  for i in range(mcmcsteps):
      for result in sampler.sample(pos, iterations=1, storechain=False, rstate0=state):
	  pos = result[0]
	  lnprob = result[1]
	  state = result[2]
	  fil = open(chainfilename, "a")
	  for k in range(pos.shape[0]):
	      fil.write("{0:4f} \t{1:s} \t{2:s}\n".format(k, \
		  str(lnprob[k]), \
		  "\t".join([str(x) for x in pos[k]])))
	  fil.close()
      percent = i * 100.0 / mcmcsteps
      sys.stdout.write("\rSample: {0:d} = {1:4.1f}%   acc. fr. = {2:f}   pos = {3:e} {4:e}  lnprob = {5:e}  ".format( \
	      i, percent, \
	      np.mean(sampler.acceptance_fraction), \
	      pos[0,ndim-2], \
	      pos[0,ndim-1], \
	      lnprob[0]))
      sys.stdout.flush()
  sys.stdout.write("\n")

  print("Mean acceptance fraction:", np.mean(sampler.acceptance_fraction))

  if savechain:
    try:
	print("Autocorrelation time:", sampler.acor)
    except ImportError:
	print("Install acor from github or pip: http://github.com/dfm/acor")

  print "Finish wrapper"


def myprior(cube, ndim, nparams):
	#print "cube before", [cube[i] for i in range(ndim)]
	for i in range(ndim):
		cube[i] = cube[i] * 10 * math.pi
	#print "python cube after", [cube[i] for i in range(ndim)]

def myloglike(cube, ndim, nparams):
	chi = 1.
	#print "cube", [cube[i] for i in range(ndim)], cube
	for i in range(ndim):
		chi *= math.cos(cube[i] / 2.)
	#print "returning", math.pow(2. + chi, 5)
	return math.pow(2. + chi, 5)



"""
Run a MultiNest algorithm on the likelihood
Implementation from "pyMultinest"

"""
def RunMultiNest(likob, chainroot, rseed=16, resume=False):
    # Save the parameters to file
    likob.saveModelParameters(chainroot + 'post_equal_weights.dat.mnparameters.txt')

    ndim = likob.dimensions

    if pymultinest is None:
        raise ImportError("pymultinest")

    # Minmax not necessary anymore with the newer multinest version
    """
    # Save the min and max values for the hypercube transform
    cols = np.array([likob.pmin, likob.pmax]).T
    np.savetxt(root+".txt.minmax.txt", cols)
    """

    # Old MultiNest call
#    pymultinest.nested.nestRun(mmodal, ceff, nlive, tol, efr, ndims, nPar, nClsPar, maxModes, updInt, Ztol, root, seed, periodic, fb, resume, likob.logposteriorhc, 0)


    pymultinest.run(likob.loglikelihoodhc, likob.samplefromprior, ndim,
            importance_nested_sampling = False,
            const_efficiency_mode=False,
            n_clustering_params = None,
            resume = resume,
            verbose = True,
            n_live_points = 500,
            init_MPI = False,
            multimodal = True,
            outputfiles_basename=chainroot,
            n_iter_before_update=100,
            seed=rseed,
            max_modes=100,
            evidence_tolerance=0.5,
            write_output=True,
            sampling_efficiency = 0.3)

    sys.stdout.flush()


"""
Run a DNest algorithm on the likelihood
Implementation from "pyDnest"

"""
def RunDNest(likob, mcmcFile=None, numParticles=1, newLevelInterval=500,\
        saveInterval=100, maxNumLevels=110, lamb=10.0, beta=10.0,\
        deleteParticles=True, maxNumSaves=np.inf):
    # Save the parameters to file
    #likob.saveModelParameters(chainfilename + '.parameters.txt')

    ndim = likob.dimensions

    options = pydnest.Options(numParticles=numParticles,\
            newLevelInterval=newLevelInterval, saveInterval=saveInterval,\
            maxNumLevels=maxNumLevels, lamb=lamb, beta=beta,\
            deleteParticles=deleteParticles, maxNumSaves=maxNumSaves)

    sampler = pydnest.Sampler(pydnest.LikModel, options=options,\
            mcmcFile=mcmcFile, arg=likob)

    sampler.run()

    pydnest.dnestresults()









<|MERGE_RESOLUTION|>--- conflicted
+++ resolved
@@ -2234,15 +2234,9 @@
                 elif sig.stype == 'equad':
                     flagname = sig.flagname
                     flagvalue = 'equad'+sig.flagvalue
-<<<<<<< HEAD
                 elif sig.stype == 'jitter':
                     flagname = sig.flagname
                     flagvalue = 'jitter'+sig.flagvalue
-=======
-                elif sig.stype == 'cequad':
-                    flagname = sig.flagname
-                    flagvalue = 'cequad'+sig.flagvalue
->>>>>>> 83d91c9d
                 elif sig.stype == 'spectrum':
                     flagname = 'frequency'
 
